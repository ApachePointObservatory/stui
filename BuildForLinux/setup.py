"""This script builds a runtui.spec file that can be sent to pyinstaller. It is
a system agnostic way to install STUI. This file takes one argument, a path to
RO, opscore, actorcore, and all the other essential libraries for STUI.
pyinstaller can use runtui.spec to build a version of STUI that doesn't require
a python interpreter. It's  possible that this will also speed up stui versus
using an interpreter, but that is untested. Check README.md for build
instructions.
"""

import sys
from pathlib import Path

# Create useful paths
build_dir = Path('__main__').parent.absolute()
print(build_dir)
repo = build_dir.parent
print(repo)
tui_dir = repo / 'TUI'
print(tui_dir)
executable = repo / 'runtui.py'
print(executable)

data_added = []  # A list of tuples of files/directories to be added in install
# This is a place to look for non-python requirements, we need a relative path
# for them

# TODO This is very inflexible and requires the user to be in the build_dir
# TODO This requires all software to be in the same directory in sys.argv[1]
data_added.append(('../TUI/Sounds/', 'TUI/Sounds/'))
data_added.append(('../TUI/Scripts/', 'TUI/Scripts/'))
data_added.append(('../TUI/Models/', 'TUI/Models/'))

# print(sys.argv)
# Checks sys.argv for RO path
try:
    software_dir = Path(sys.argv[1])
except IndexError:
    raise Exception('Please provide a path to software (RO, opscore, actorcore'
                    ' etc.)')

try:
    rel_software = software_dir.relative_to(build_dir)
except ValueError:
    levels_up = '..'
    for parent in build_dir.parents:
        print(parent)
        try:
            rel_software = software_dir.relative_to(parent)
            break
        except ValueError:
            levels_up += '/..'
    rel_software = levels_up / rel_software
print(rel_software)
str()
# Include all the necessary paths of non-python stuff (and a few pythons like
# cmds.py. Not sure why cmds.py isn't included normally, but I think it has to
# do with how it is imported using imp (in opscore/protocol/keys.py)
bitmaps_rel = rel_software / 'RO/python/RO/Bitmaps/'
data_added.append((str(bitmaps_rel), 'RO/Bitmaps/'))
print(bitmaps_rel)
opscore_rel = rel_software / 'opscore/trunk/python/opscore/'
data_added.append((str(opscore_rel), 'opscore/'))
print(opscore_rel)
actorkeys_rel = rel_software / 'actorkeys/trunk/python/actorkeys/'
data_added.append((str(actorkeys_rel), 'actorkeys/'))
print(actorkeys_rel)
plc_rel = rel_software / 'plc/trunk/python/plc/'
if not plc_rel.exists():
    plc_rel = rel_software / 'plc/python/plc/'
data_added.append((str(plc_rel), 'plc/'))
print(plc_rel)
<<<<<<< HEAD
plc_root_rel = rel_software / 'plc/trunk/'
if not plc_root_rel.exists():
    plc_root_rel = rel_software / 'plc/'
data_added.append((str(plc_root_rel), 'plc/'))
print(plc_root_rel)
# This doesn't fix the 'missing dervish.tcl' error, there is a bug in
# plc/InterlocksWdg.py for that
# dervish_rel = plc_rel / 'dervish.tcl'
# data_added.append((str(dervish_rel), 'etc/dervish.tcl'))
# print(dervish_rel)

=======
>>>>>>> c100c0f9

# print(data_added)
spec_file = Path(repo/'BuildForLinux/runtui.spec').open('w')
spec_file.write(u'# -*- mode: python ; coding: utf-8 -*-\n\n')
spec_file.write(u'block_cipher = None\n\n\n')
spec_file.write(u"a = Analysis(['../runtui.py'],\n")
spec_file.write(u"             pathex=['{}'],\n".format(build_dir))
spec_file.write(u"             binaries=[],\n")
spec_file.write(u"             datas={},\n".format(data_added))
spec_file.write(u"             hiddenimports=[],\n")
spec_file.write(u"             hookspath=[],\n")
spec_file.write(u"             runtime_hooks=[],\n")
spec_file.write(u"             excludes=[],\n")
spec_file.write(u"             win_no_prefer_redirects=False,\n")
spec_file.write(u"             win_private_assemblies=False,\n")
spec_file.write(u"             cipher=block_cipher,\n")
spec_file.write(u"             noarchive=False)\n")
spec_file.write(u"pyz = PYZ(a.pure, a.zipped_data,\n")
spec_file.write(u"             cipher=block_cipher)\n")
spec_file.write(u"exe = EXE(pyz,\n")
spec_file.write(u"          a.scripts,\n")
spec_file.write(u"          [],\n")
spec_file.write(u"          exclude_binaries=True,\n")
spec_file.write(u"          name='runtui',\n")
spec_file.write(u"          debug=False,\n")
spec_file.write(u"          bootloader_ignore_signals=False,\n")
spec_file.write(u"          strip=False,\n")
spec_file.write(u"          upx=True,\n")
spec_file.write(u"          upx_exclude=[],\n")
spec_file.write(u"          runtime_tmpdir=None,\n")
spec_file.write(u"          console=True )\n")
spec_file.write(u"coll = COLLECT(exe,\n")
spec_file.write(u"               a.binaries,\n")
spec_file.write(u"               a.zipfiles,\n")
spec_file.write(u"               a.datas,\n")
spec_file.write(u"               strip=False,\n")
spec_file.write(u"               upx=True,\n")
spec_file.write(u"               upx_exclude=[],\n")
spec_file.write(u"               name='runtui')\n")<|MERGE_RESOLUTION|>--- conflicted
+++ resolved
@@ -51,7 +51,7 @@
             levels_up += '/..'
     rel_software = levels_up / rel_software
 print(rel_software)
-str()
+
 # Include all the necessary paths of non-python stuff (and a few pythons like
 # cmds.py. Not sure why cmds.py isn't included normally, but I think it has to
 # do with how it is imported using imp (in opscore/protocol/keys.py)
@@ -69,20 +69,12 @@
     plc_rel = rel_software / 'plc/python/plc/'
 data_added.append((str(plc_rel), 'plc/'))
 print(plc_rel)
-<<<<<<< HEAD
 plc_root_rel = rel_software / 'plc/trunk/'
 if not plc_root_rel.exists():
     plc_root_rel = rel_software / 'plc/'
 data_added.append((str(plc_root_rel), 'plc/'))
 print(plc_root_rel)
-# This doesn't fix the 'missing dervish.tcl' error, there is a bug in
-# plc/InterlocksWdg.py for that
-# dervish_rel = plc_rel / 'dervish.tcl'
-# data_added.append((str(dervish_rel), 'etc/dervish.tcl'))
-# print(dervish_rel)
 
-=======
->>>>>>> c100c0f9
 
 # print(data_added)
 spec_file = Path(repo/'BuildForLinux/runtui.spec').open('w')
