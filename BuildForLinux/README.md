--- conflicted
+++ resolved
@@ -6,8 +6,9 @@
 simple lines
 
 ## Dependencies
-I recommend you use a clean environment and install all necessary dependencies specifically for this.
-```bash
+I recommend you use a clean environment and install all necessary dependencies
+individually.
+```
 # Create an environment
 conda create -n tui27 python=2.7 numpy matplotlib pyinstaller pillow tk pathlib astropy pathlib twisted
 conda activate tui27
@@ -21,12 +22,6 @@
 svn co https://svn.sdss.org/repo/operations/general/actorkeys/trunk actorkeys/trunk --username=<wiki-user>
 svn co https://svn.sdss.org/repo/operations/general/actorcore/trunk actorcore/trunk --username=<wiki-user>
 svn co https://svn.sdss.org/repo/operations/general/opscore/trunk opscore/trunk --username=<wiki-user>
-<<<<<<< HEAD
-git clone https://github.com/ApachePointObservatory/tui  # This can be anywhere, as long as you build from inside it
-
-# Start building
-cd stui/BuildForLinux
-=======
 git clone https://github.com/ApachePointObservatory/stui  # This can be anywhere, as long as you build from inside it
 git clone https://github.com/StarkillerX42/plc
 ```
@@ -46,7 +41,6 @@
 ## Building
 
 ```cd stui/BuildForLinux
->>>>>>> ae56a829
 # Create a .spec file used for building
 python setup.py /home/<username>/software/RO
 
