--- conflicted
+++ resolved
@@ -1,7 +1,3 @@
-<<<<<<< HEAD
-VersionStr = "1.5.3 2015-01-27"
-=======
-VersionStr = "1.5.2+newtcc_b3 2015-01-06"
->>>>>>> 96c9978b
+VersionStr = "1.6.0b1 2015-01-27"
 VersionName, VersionDate = VersionStr.split()
 ApplicationName = "STUI"