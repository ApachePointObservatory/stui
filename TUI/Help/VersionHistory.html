<!DOCTYPE HTML PUBLIC "-//W3C//DTD HTML 4.01//EN" "http://www.w3.org/TR/html4/loose.dtd">
<html>
<head>
	<title>STUI:Version History</title>
</head>
<body>

<h2><a href="index.html">STUI</a>:Version History</h2>

<h3>Compatibility</h3>

<ul>
	<li>Mac: the Mac binary works with MacOS 10.6 - 10.10, though on 10.9 and 10.10 you should disable app nap (select Get Info on STUI and check "Disable App Nap"). The Mac version is not signed, so MacOS may complain when you try to launch it for the first time. If that happens simply right-click on the application and select "Open...".
	<li>Unix: runs from source, so is compatible with all flavors of unix. See the <a href="Installation.html">installation instructions</a> for the required version of Python and other libraries.
	<li>No Windows releases are planned.
</ul>

<<<<<<< HEAD
<h3>1.5.3 2015-01-27</h3>
=======
<h3>Documentation update 2015-01-13</h3>

<ul>
    <li>Added a software license (BSD-3 in doc/license.txt) and changed readMe.txt to ReadMe.md.
</ul>

<h3>1.5.2+newtcc_b3+ 2015-01-08</h3>

<p>Visible changes:
<ul>
    <li>Axis state words are shown at connect time (fixed in the tcc keyword dictionary).
    <li>Eliminated some cosmetic glitches caused by NaNs in PVT keywords (fixed in RO 3.6.4)
</ul>

<h3>1.5.2+newtcc_b3 2015-01-06</h3>

<p>Visible changes:
<ul>
    <li>Added help window for Mirror Status.
</ul>

<p>Internal changes:
<ul>
    <li>Mac version reverted tcl/tk to release 8.5.17 in hopes it will solve failure to display new guider images.
</ul>

<h3>1.5.2+newtcc_b2 2015-01-06</h3>

<p>Visible changes:

<ul>
    <li>Fixed the SOP window (I thought the newtcc version of SOP was based on the 2168_2084 prerelease, but it is actually based on the released SOP).
</ul>

<h3>1.5.2+newtcc_b1+ 2015-01-06</h3>

<p>Visible changes:

<ul>
    <li>Updated the mirror status widget for the new tcc.
    <li>Mac version: updated the tcc keyword dictionary to handle 6 axis mirrors (e.g. the primary).
</ul>

<h3>1.5.2+newtcc+sop_2168_2084 2014-12-23</h3>
>>>>>>> 96c9978b

<p>This version is designed for use with a recent SOP update.

<p>Visible changes:
<ul>
    <li>Implemented SOP ticket <a href="https://trac.sdss3.org/ticket/2084">2084</a> APOGEE&amp;MaNGA co-observing handling of APOGEE dither mechanism.
    <li>Implemented SOP ticket <a href="https://trac.sdss3.org/ticket/2168">2168</a> Change default APOGEE exposure time for co-observations.
    <li>Log Function script updated.
</ul>

<h3>1.5.2 2014-11-21</h3>

<p>Bug fixes:
<ul>
    <li>The Mac version includes an updated hartmann keyword dictionary.
</ul>

<h3>1.5.1 2014-11-18</h3>

<p>Visible changes:
<ul>
    <li>Implemented ticket <a href="https://trac.sdss3.org/ticket/2173">2173</a> in the script "Observations: Telescope Controls" replaced tcc commands with sop commands and added command "guider loadCartridge" instead of previous outdated goto6 button.
</ul>

<p>Bug fixes:
<ul>
    <li>MacOS:
    <ul>
        <li>A duplicate Preferences menu item was shown and only one worked, and that one did not support cmd-comma.
        <li>A duplicate STUI Help menu item was shown and only one worked.
    </ul>
    <li>The test data for SOP needed a bit of updating.
</ul>

<h3>1.5.0 2014-10-27</h3>

<p>Warnings:
<ul>
    <li>If running from source you must update opscore, actorkeys and RO.
    <li>Older versions of STUI will show an error message when sop outputs a certain keyword; you may ignore that error.
</ul> 

<p>Visible changes:
<ul>
    <li>Implemented ticket <a href="https://trac.sdss3.org/ticket/1937">1937</a>: show MaNGA dither information in the guider window.
    <li>Status window: relabelled MJD to SJD to reduce ambiguity.
    <li>Script improvements from Elena:
    <ul>
        <li>Replaced sos actor with hartmann actor in "Test Actors", "Get Versions", and "Log Function" scripts.
        <li>Added "Engineering: Loop Commands" script.
        <li>Added manga dither to Log Function.
    </ul>
    <li>SOP window:
    <ul>
        <li>Implemented ticket <a href="https://trac.sdss3.org/ticket/2061">2061</a>: SOP should show current mode, as reported by the guider survey keyword.
        <li>Implemented ticket <a href="https://trac.sdss3.org/ticket/2101">2101</a>: SOP should show new sop survey keyword, if different than the guider survey keyword (e.g. due to a bypass).
        <li>Added support for new doApogeeMangaDither and doApogeeMangaSequence commands.
        <li>Added an extra status bar to display text from sop.
        <li>"Aborted" is shown in blue, instead of red.
        <li>Enhanced plate type display in SOP to show a pink ? if unknown. (Also fixed a minor bug that caused a traceback in the error log file if the value was None).
        <li>Shrunk field widths, where practical, and shaved a line here and there.
    </ul>
    <li>Script 'Goto 6 MCP' changed to 'Goto 5 MCP'
    <li>Updated the installation instructions.
</ul>

<p>Bug fixes:
<ul>
    <li>Slew window: corrected displayed of units of distance from parsec to au.
    <li>Status was not shown in pink after disconnecting.
    <li>SOP window:
    <ul>
        <li>removed a debugger breakpoint.
        <li>Goto Field command: guider flat time is now properly associated with both the calibs and guider stages.
        <li>doBossCalibs parameters were not shown.
        <li>The sop actor had changed in ways that SOP didn't know about, including adding new kind of stage that the SOP window did not support. SOP continued to work, but it resulted in nasty error messages in the log.
        <li>SOP Goto Field had the guide parameters assigned to the wrong stage. The fix is not perfect, because guider flat time is actually used by two different stages, but nobody seems to care and fixing it would require a major overhaul of the the SOP widget code.
        <li>Message window: typing certain characters in the upper window would cause a traceback in the log. Also navigation keys now work correctly in the upper pane.
        <li>SOP: fixed two cosmetic errors in SOP modules exposed by pyflakes (as well as some bugs in StageInfo.py; a file that STUI is not presently using).
    </ul>
    <li>Guider window used httpGet.getErrMsg() instead of .errMsg (thanks to John Parejko for the fix).
    <li>Closing&gt;Goto 6 MCP script was broken.
    <li>APOGEE&gt;Morning Cals script did not reliably halt if a command failed.
</ul>

<p>Internal changes:
<ul>
    <li>The Mac build includes a release candidate of Tcl/Tk 8.5.17; barring unexpected bugs, this should be a significant improvement over the ancient version I had to use previously, especially for users on MacOS 10.9 (I have no idea how Tcl/Tk works on 10.10).
    <li>The Mac version runs in 64 bit mode again (permissible due to the newer version of Tcl/Tk).
    <li>Source releases now include RO.
    <li>STUI is now in git: git@github.com:r-owen/stui.git
    <li>SOP window:
    <ul>
        <li>updated bypass widget to use new sop keyword "bypassedNames".
        <li>allow parameters to be associated with more than one stage.
        <li>simplified command description format and made it fit the new sop better (if a command has only fake stages then it can be expressed that way).
        <li>updated to sop keyword dictionary rev 157205.        
    </ul>
    <li>Updated to current actorkeys and opscore.
    <li>Updated release script for git.
</ul>

<h3>1.4.0 2014-05-20</h3>

<p>Warning: as of the release date, this version will not work with the released version of SOP. It requires the MaNGA branch of SOP (and of actorkeys, if running from source).

<p>Visible changes:
<ul>
    <li>Log files are now saved to a subdirectory.
    <li>Implemented enhancement request <a href="https://trac.sdss3.org/ticket/1698">1698</a>: moving "Do (BOSS) Calibs" in boss SOP GUI. I moved all calibration-like stages after Goto Gang Change and Goto Instrument Change.
    <li>Implemented enhancement request <a href="https://trac.sdss3.org/ticket/2020">2020</a>: increase STUI scrollback buffer size. I increased the total remembered log entries from 40,000 to 100,000 and the log window scrollback from 20,000 to 100,000. If this becomes a memory issue I may have to make it user-settable, but I'm very reluctant to add another preference or try to guess what the setting should be based on available memory.
    <li>Improved compatibility with MacOS 10.9: the application now runs in 32-bit mode, though you should still manually disable app nap.
    <li>Overhauled the introduction document and expanded the instructions for running the MacOS version there an in this version history.
    <li>Added APOGEE dither_clearing_script.  
    <li>Implemented ticket <a href="https://trac.sdss3.org/ticket/1902">1902</a>: Reopen script windows at startup.
    <li>Implemented ticket <a href="https://trac.sdss3.org/ticket/1974">1974</a>: SOP command changes for MaNGA
    <li>Implemented ticket <a href="https://trac.sdss3.org/ticket/1996">1996</a>: new SOP command apogeeDomeFlat
    <li>Implemented ticket <a href="https://trac.sdss3.org/ticket/1745">1745</a>: prevent flat field lamp turning on during exposure by adding an "Enable Commands?" button to the MCP window.
    <li>Implemented ticket <a href="https://trac.sdss3.org/ticket/1802">1802</a>: STUI should allow more than 5 log windows.
</ul>

<p>Bug fixes:
<ul>
    <li>Script Pause/Resume lost the value returned by the last wait (fixed in opscore ScriptRunner).
    <li>Ticket <a href="https://trac.sdss3.org/ticket/2018">2018</a>: STUI v1.3.1b3 does not show guider images.
    <li>Ticket <a href="https://trac.sdss3.org/ticket/1884">1884</a>: Apogee evening cals failed from podium laptop
    <li>Ticket <a href="https://trac.sdss3.org/ticket/1915">1915</a>: STUI SOP defaults to Seq Count=3 for APOGEE carts.
</ul>

<p>Internal changes:
<ul>
    <li>Updated actorkeys to revision 155764 of branches/mangadb.
    <li>Implemented ticket <a href="https://trac.sdss3.org/ticket/1972">1972</a>: SOP uses guiderTime to specify guider exposure time during gotoField
    <li>Implemented ticket <a href="https://trac.sdss3.org/ticket/1836">1836</a>: use "from PIL import Image" instead of "import Image", for compatibility with Pillow (a modern replacement for PIL). Warning: you must update your copy of the RO package to at least 3.2.2 for Pillow compatibility.
    <li>Mac version includes matplotlib 1.3.1.
</ul>

<h3>1.3 2013-09-05</h3>

<p>Visible changes:
<ul>
    <li>SOP window: implemented ticket <a href="https://trac.sdss3.org/ticket/1735">1735</a>: swap Stop and Modify buttons.
    <li>Scripts menu: Run_Commands now supports "tui wait <i>nSec</i>", thanks to Elena Malanushenko.
    <li>Scripts:
    <ul>
        <li>Moved the following scripts from the Elena's scripts package into STUI, with updated names (many of these scripts were also updated):
        <ul>
            <li>APOGEE:apogeeTimer -> APOGEE:Timer
            <li>APOGEE:cartchange -> APOGEE:Cart Change
            <li>APOGEE:eveningcals -> APOGEE:Evening Cals
            <li>BOSS:bossTimer -> BOSS:Timer
            <li>Observations:dustCounter -> Observations:Dust Counter
            <li>Observations:goto6mcp -> Observations:Goto 6 MCP
            <li>Observations:spiralPattern -> Observations:Spiral Pattern
            <li>Startup:plugging -> Startup:Plugging
            <li>Startup:threeReadDark -> Startup:Short Dark
        </ul>
        <li>Added script Engineering:Test BOSS Collimator which exercises the collimator motors and reports motion error statistics.
        <li>Moved the Goto 6 MCP script from Observations to Closing.
    </ul>
    <li>Guider window:
    <ul>
        <li>Added guide probe annotation to non-plate-view guide images.
        <li>Implemented ticket <a href="https://trac.sdss3.org/ticket/1757">1757</a>: add a Stack option.
        <li>Implemented ticket <a href="https://trac.sdss3.org/ticket/1704">1704</a>: each guide probe's number is followed by + or - if the probe is an above-focus or below-focus probe.
        <li>Put exposure time and related controls all on the same line, to save space.
    </ul>
    <li>Documentation:
    <ul>
        <li>Updated the overview of <a href="http://sdss3.apo.nmsu.edu/opssoft/stui/Scripts/BuiltInScripts/index.html">built in scripts</a> in STUI's <a href="http://sdss3.apo.nmsu.edu/opssoft/stui/index.html">help</a>.
        <li>Updated the installation instructions.
    </ul>
    <li>Mac version: upgraded to the latest actorkeys and plc v30_2.
    <li>The computer platform is now listed in the error log (or stdout on unix).
</ul>

<p>Bug fixes:
<ul>
    <li>Fixed a bug in opscore that caused refresh of keyvars to fail if the refreshCmdDict is modified at the wrong time. This was triggered by the Test Actors script.
    <li>The tutorial script "5 Actor Versions" had a bug due to bit rot: TCC version is returned in the version keyword (when the script was written it was returned in a text keyword).
    <li>The Mac version can now be run in 32-bit mode (formerly the included PIL was incompatible, which resulted in failure to show guide images).
    <li>Ticket <a href="https://trac.sdss3.org/ticket/1558">1558</a>: there are two different build instructions for STUI.app.
    <li>Ticket <a href="https://trac.sdss3.org/ticket/1807">1807</a>: opscore.actor.ScriptRunner mishandles a failed wait.
    <li>Mac build only: the included matplotlib would not work on MacOS X 10.6 and (probably) 10.7 due to <a href="https://github.com/matplotlib/matplotlib/issues/2151">matplotlib issue 2151</a>.
    <li>GuideWdg: variables "havePlateInfo" and "plateInfo" were not always defined before being used.
    <li>Ticket <a href="https://trac.sdss3.org/ticket/1765">1765</a>: error when attempting to enable or disable a fiber.
    <li>Guider window: worked around a TkAqua bug that could cause the name of the last probe in a row to be hidden.
    <li>Use STUI instead of TUI in startup messages in the log window and error log file.
</ul>

<p>Internal changes:
<ul>
    <li>Added apogeeGangLabelHelp to MCP model (since I could not figure out a nice way to access labelHelp
    given an instance of the apogeeGang Key). An alternative is to make a synthetic keyword such as
    apogeeGangText and hide the ugliness in the model, but then there is no way to know the max length in advance.
    <li>Various code was updated to handle the modified apogeeGang keyword.
    <li>AssembleImage moved from stui to opscore/utilities at John Parejko's request.
    <li>Eliminated the synthesized keyword guider.fullGProbeBits and modified STUI code to use gprobeBits directly, now that ticket <a href="https://trac.sdss3.org/ticket/433">433</a> is fixed.
    <li>The Mac build now uses matplotlib 1.3.0
</ul>

<h3>1.2 2012-12-19</h3>

<p>Requirements changes:
<ul>
    <li>The Mac version now requires MacOS X 10.6 or later
    <li>Users running from source must use RO package 3.1.0 or later
</ul>

<p>Visible changes:
<ul>
    <li>Updated the interlocks displays based on plc v29_1.
    <li>Ticket <a href="https://trac.sdss3.org/ticket/1688">1688</a> SOP safeguards:
    <ul>
        <li>The "X" buttons now only re-enable your local SOP buttons (so you can send another SOP command); it never sends anything to SOP. Thus it is always safe to press "X".
        <li>The "Stop" buttons always bring up a dialog box asking for confirmation.
    </ul>
    <li>The guider window now shows 0=BOSS, 1=APOGEE for refraction balance and it no longer tries to use guider keyword refractionWavelengths, since that keyword is obsolete.
    <li>All checkbuttons are now displayed with a checkbox, because this is required on MacOS X when using Tcl/Tk 8.5.
    <li>Removed the useless and outdated Permissions window.
    <li>Removed state of MARVELS gang connector from MCP window.
</ul>

<p>Bug fixes:
<ul>
    <li>Ticket <a href="https://trac.sdss3.org/ticket/1714">1714</a> STUI shows wrong time if computer not on UTC. TUI now shows the correct time even if the user's clock is keeping TAI or has drifted. However, displayed time may be off by a second or two unless the computer's clock is keeping accurate UTC or TAI.
</ul>

<p>Internal changes:
<ul>
    <li>Mac version uses Aqua Tcl/Tk 8.5, which has many internal changes compared to 8.4.
    <li>Modified to use apo/plc instead of apo/interlocks.
    <li>Updated to use current actorkeys.
    <li>Now has the ability to use Twisted framework for communications, though this is off by default since it is slower. Change a flag in Main.py to use Twisted.
    <li>Removed use of update_idletasks to eliminate a source of subtle bugs.
    <li>Most timers now use RO.TkUtil.Timer; this simplifies the code a bit and eliminates the need for some Tk widgets.
    <li>Removed use of deprecated dict method has_key.
</ul>

<h3>1.1.2b5 2012-06-19</h3>

<p>Visible changes:
<ul>
    <li>Added Elena's Observations/Log Support script. 
</ul>

<p>Bug fixes:
<ul>
    <li>Improved compatibility with Tcl/Tk 8.5 on Mac OS X by eliminating a cause of duplicate application menus.
    <li>The Mac application should play sounds more reliably. (I removed an unused smpeg library that appeared to be causing problems).
</ul>

<h3>1.1.2b4 2012-06-04</h3>

<p>Visible changes:
<ul>
    <li>Increased the time range from 700 seconds to 1800 seconds to match most of the others; if this is a problem, please let Russell know.
</ul>

<p>Bug fixes:
<ul>
    <li>Plays guider sound cues. This corrects a long standing oversight: sound cues were present, but never played. I also improved the sound cues.
    <li>Added missing sound cue for Elena's fiducials script (I had copied the script, but not the sound cue) and made the sound a bit louder.
    <li>Fixed clear buttons on strip chart widgets.
</ul>

<p>Internal changes:
<ul>
    <li>Reduce CPU usage by making hidden strip charts do much less work. If STUI is bogging down your machine close the strip charts that you don't need.
</ul>

<h3>1.1.2b3 2012-06-01</h3>

<p>Visible changes:
<ul>
    <li>The Mac application now requires 10.6 or later. If this is a big problem I can make a version for older Macs.
    <li>Incorporated many of Elena Malanushenko's scripts. Most of these are in the Script menu with new names, but the plotting strip chart scripts are now normal windows in the Inst menu (using the name Monitor, for consistency). The Test Actors script is now faster and more robust (it sends all commands at once, then reports replies as they come back).
    <li>Added a clear button, labelled "C", to most or all strip charts.
</ul>

<h3>1.1.2b2 2012-03-28</h3>

<p>Visible changes:
<ul>
    <li>Guider window
    <ul>
        <li>User Corr RA and Dec limits increased from +/-10 to +/-30"
        <li>User Corr Apply shows the state of each command sent in the status bar
    </ul>
</ul>

<p>Bug fixes:
<ul>
    <li>Guider window: User Corr Scale did not work (it was sending its command to the TCC instead of the guider).
</ul>


<h3>1.1.2b1 2011-11-08</h3>

<p>Visible changes:
<ul>
    <li>Ticket <a href="https://trac.sdss3.org/ticket/1476">1476</a> make guider failures more visible.
    <ul>
        <li>Guider and exposure state are shown in uppercase if the condition is an error.
        <li>The color of the word Guider and Exposure match the severity of the associated state.
    </ul>
</ul>

<p>Bug fixes:
<ul>
    <li>Guider exposure state is now shown in the color appropriate to the severity of the state; formerly the severity was computed but ignored.
</ul>

<h3>1.1.1 2011-09-23</h3>

<p>Visible changes:
<ul>
    <li>APOGEE QL exposure table title includes the exposure type.
</ul>

<p>Bug fixes:
<ul>
    <li>Ticket <a href="https://trac.sdss3.org/ticket/1442">1442</a> exception in _utrDataCallback.
</ul>

<h3>1.1 2011-09-09</h3>

<p>Visible changes:
<ul>
    <li>APOGEE: added support for APOGEE and APOGEE QuickLook

    <li>SOP window:
    <ul>
        <li>Added commands for APOGEE.
        <li>Bypassed systems are now shown in red (at Craig's suggestion) and you can now cancel bypass commands to re-enable the buttons.
        <li>Added alt field for Goto Gang Change.
        <li>SOP commands for BOSS are now shown with "(BOSS)". The parenthesis indicate that you leave out the "BOSS" when typing the commands on the command line.
        <li>Buttons that showed "Go To..." now show "Goto..." to simplify the mapping between the SOP window and sop commands: type what you see except lowercase the first letter and omit spaces and text in parenthesis.
        <li>Help strings for parameters now show the name you send to sop, not the displayed name, to simplify the mapping between the SOP window and sop commands. (This was already true of command buttons).
    </ul>

    <li>Guider Window:
    <ul>
        <li>Added support for refraction balance ratio guide parameter.
        <li>Ticket <a href="https://trac.sdss3.org/ticket/620">620</a>: add guider CCD temperature to Guider window.
        <li>You may apply guide parameter changes even if the guider is off.
        <li>Guider and exposure state are now displayed in color to indicate severity. The only "normal" guide state is "on" because we always run the guider while taking science data.
        <li>The exposure time widget always tracks the current value from the guider, it no longer tracks data from the currently displayed image. I hope this will be less confusing for users.
        <li>Updated to handle new "failed" guider and exposure states (thanks, Craig!).
    </ul>
    
    <li>Some windows now save state when you select Save Window Positions.
    <ul>
        <li>Log windows save filter information.
        <li>APOGEE saves which detail panels are open.
    </ul>

    <li>Log window:
    <ul>
        <li>Added filters "Commands", "Commands and Replies", "My Commands and Replies".
        <li>Show a CmdStarted and CmdDone message for each command (using data from the cmds actor).
    </ul>

    <li>MCP window: added status of APOGEE and MARVELS gang connector sensors.
</ul>

<p>Bug fixes:
<ul>
    <li>SOP did not shrink when stages were removed from commands.
    <li>TUI.Base.Wdg.FocusWdg had some minor bugs that were exposed by the new APOGEE Collimate controls.
</ul>

<p>Internal changes:
<ul>
    <li>LogEntry objects now have a cmdID field for enhanced filtering.
    <li>Added code to the Alerts window to work around hub bug <a href="https://trac.sdss3.org/ticket/1181">1611</a>1611 (keys that have a list of 0 values are reported by the keys actor to have a single value of "None"). This avoids error messages when there are no active alerts or disabled alert rules.
</ul>

<h3>1.0+1 2011-04-04</h3>

<p>Visible changes:
<ul>
    <li>Added a preliminary APOGEE window. It only shows some QuickLook data and has no controls.
</ul>

<p>Internal changes:
<ul>
    <li>Stop sending "plot display=..." as part of the guide on command. It is not longer needed and it caused an error message if the DISPLAY environment variable was not set.
</ul>

<h3>1.0 2011-03-15</h3>

<p>Release 1.0b17 as 1.0 with no changes.

<h3>1.0b17 2011-02-16</h3>

<p>Visible changes:
<ul>
    <li>The Status window now shows the calibration and guide offsets.
</ul>

<p>Bug fixes:
<ul>
    <li>Log window filtering showed all messages instead of None if the severity was set to None or the additional criteria were missing or incomplete.
</ul>

<h3>1.0b16 2011-02-03</h3>

<p>Visible changes:
<ul>
    <li>Added an experimental Custom filter to the Log window to permit more complicated filter expressions. See the <a href="TUIMenu/LogWin.html">Log Window</a> documentation for details. There is no support as yet for saving or sharing expressions.
</ul>

<h3>1.0b15 2011-02-01</h3>

<p>Visible changes:
<ul>
    <li>Added a Center Up button to the Guider window.
    <li>Alerts window:
    <ul>
        <li>Changed the sort order to (severity, age, alert ID); formerly age was not considered.
        <li>Changed the two lists to always scroll to the top after the data changes, so the most important information is always visible.
    </ul>
    <li>The logs retain more information. Coupled with a separate improvement to BOSS (metrology is now reported using debug-level messages thanks to Craig Loomis) STUI logs should now show several hours of data.
</ul>

<h3>1.0b14 2011-01-12</h3>

<p>Visible changes:
<ul>
    <li>Cartridge 18 now shows up as cartridge 18 in the Status window. The engineering camera will show up as a mystery number because I have no idea what value the MCP reports.
    <li>The Guider now includes headings for the table in the correction panel, since the rollover help was insufficient.
    <li>The Guider now allows user-specified rotation correction up to +/- 100" (RA and Dec remain at +/-10").
    <li>The Guide Monitor now plots FWHM of in-focus guide probes.
</ul>

<p>Internal changes:
<ul>
    <li>The Mac version includes matplotlib 1.0.1 which reduces the memory leak by 10x. I advise anyone running from source to upgrade your matplotlib.
</ul>

<p>Bug fixes:
<ul>
    <li>The Guider could not display a plate image if there were no small postage stamps. Thanks to Craig Loomis for the bug report and fix.
    <li>The Guider's displayed scale measured error and applied correction were 100x too small.
</ul>

<h3>1.0b13 2010-12-23</h3>

<p>Visible changes:
<ul>
    <li>Added clipped mean FWHM to Seeing chart in Guide Monitor.
</ul>

<p>Internal changes:
<ul>
    <li>Requires RO package 2.7.
    <li>Modified for backward-incompatible StripChartWdg.
</ul>

<h3>1.0b12 2010-12-10</h3>

<p>Visible changes:
<ul>
    <li>Reduced rate of memory leakage by 10x by shifting the guide monitor's time axis every 10 seconds instead of every second. The display will be jerkier but you will still see all data. I'll restore the old behavior once the matplotlib memory leak is fixed.
</ul>

<h3>1.0b11 2010-12-08</h3>

<p>Bug fixes:
<ul>
    <li>Ticket <a href="https://trac.sdss3.org/ticket/1181">1181</a> STUI 1.0b10 cannot display the plate view for 55534/proc-gimg-1363.fits.
    <li>Fixed a minor memory leak in RO.Wdg.StripChartWdg; unfortunately a much larger memory leak remains due to a fundamental <a href="https://sourceforge.net/tracker/?func=detail&amp;atid=560720&amp;aid=3124990&amp;group_id=80706">bug in matplotlib</a>.
</ul>

<h3>1.0b10 2010-11-22</h3>

<p>Visible changes:
<ul>
    <li>Changed the Guide window displayed error and correction to labels (which cannot be copied) from read-only entry widgets. This avoids beeps for NaNs and may be less confusing.
</ul>

<h3>1.0b9 2010-11-22</h3>

<p>Bug fix: the correction enable buttons in the Guider did not show the current state.

<h3>1.0b8 2010-11-22</h3>

<p>Visible changes:
<ul>
    <li>Guider window:
    <ul>
        <li>Added net guide correction
        <li>Added an indication of whether the most recent correction was applied
    </ul>
    <li>Scale is now shown as ((plate/nominal - 1) * 1e6) everywhere (Guider, Guide Monitor and Status). Reasonable corrections are thus in the 1s and 10s.
</ul>

<p>Bug fixes:
<ul>
    <li>Eliminated an innocuous but annoying traceback that appeared in the error log after each guide exposure.
</ul>

<h3>1.0b7 2010-11-19</h3>

<p>Visible changes:
<ul>
    <li>Experimental support for entering guide corrections manually. Note: Paul Harding and I would greatly prefer to present scale change in units of fraction * 10^6 instead of fraction * 100. If we do this the old guider keywords and setScale command will still work in the old units but will be deprecated.
</ul>

<p>Bug fixes:
<ul>
    <li>MJD was off (I had the sign of the offset wrong).
    <li>Cartridge display was blank if the MCP and guider agreed.
    <li>My attempt to suppress "Warning: invalid value encountered in divide" by suppressing division warnings was insufficient. I now suppress all numpy warnings.
</ul>

<h3>1.0b6 2010-11-18</h3>

<p>Visible changes:
<ul>
    <li>Added Stop button to SOP stages that can be aborted.
    <li>Improved the Guide Monitor (based on work by Craig Loomis).
    <li>Added target axis position, TAI date and SDSS MJD to the Status window.
    <li>Consolidated Inst ID and Cartridge in Status window; Cartridge now shows both the MCP and guider values if they disagree.
    <li>Added Calibration offsets to the Nudger window.
    <li>Renamed Object offset to Object Arc offset in the Nudger, Offset and Status windows and reorganized the associated help files to better consolidate information about types of offsets.
    <li>Ticket <a href="https://trac.sdss3.org/ticket/618">618</a> need counterweight info in STUI MCP display.
</ul>

<h3>1.0b5 2010-10-18</h3>

<p>Bug fixes:
<ul>
    <li>Ticket <a href="https://trac.sdss3.org/ticket/1097">1097</a> Enable/Disable buttons on Guider GUI send the wrong command.
    <li>Fixed a typo in the name of the Fiducials window (reported by Dan Oravitz).
</ul>

<h3>1.0b4 2010-10-01</h3>

<p>Visible changes:
<ul>
    <li>Added a Guide Monitor
</ul>

<p>Internal changes:
<ul>
    <li>Added TUI.Base.StripChartWdg, a convenient way to plot keyvars.
</ul>

<h3>1.0b3 2010-09-30</h3>

<p>Visible changes:
<ul>
    <li>Added a Fiducials window (based on a script by Elena Malanushenko) to show a log of fiducial crossings.
    <li>Added guide probe enable/disable widgets to the Guider window.
    <li>Guide plate image improvements:
    <ul>
        <li>Made the probe images larger
        <li>Improved placement of guide probe number labels
    </ul>
    <li>Interlocks display updated to match the modified interlocks.
</ul>

<p>Internal changes:
<ul>
    <li>Removed deprecated instrument model files. Always use TUI.Models.getModel(actor) to get a model.
    <li>Added fullGProbeBits to the guider model; this combined gprobeBits and gprobes and is intended as a workaround until the real gprobeBits keyword contains enable/disable info.
    <li>Increased the number of messages held by the central log repository from 2000 lines to 10,000 lines.
</ul>

<h3>1.0b2 2010-07-21</h3>

<p>Visible changes:
<ul>
    <li>If you lose your connection or put your computer to sleep for long enough, TUI will test the connection and, if good, will attempt to refresh the data.
</ul>

<p>Bug fixes:
<ul>
    <li>Log filtering based on command number would not show the outgoing command.
    <li>Would fail to start on unix due to an error in determining the name of the status window.
</ul>

<h3>1.0b1 2010-06-28</h3>

<p>Visible changes:
<ul>
    <li>Multiple log windows.
</ul>

<p>Internal changes:
<ul>
    <li>Added logSource to the TUI model; this is a central repository for log data to support multiple log windows.
</ul>

<p>Bug fixes:
<ul>
    <li>Log window
    <ul>
        <li>New lines are not highlighted when highlighting Actor or Actors.
        <li>Copied text includes filtered-out data.
        <li>Scrolling is irregular if there is a lot of filtered-out data.
    </ul>
    <li>Ticket <a href="https://trac.sdss3.org/ticket/920">920</a> Fix "Guide" button.
</ul>
</body>
</html><|MERGE_RESOLUTION|>--- conflicted
+++ resolved
@@ -1,7 +1,7 @@
 <!DOCTYPE HTML PUBLIC "-//W3C//DTD HTML 4.01//EN" "http://www.w3.org/TR/html4/loose.dtd">
 <html>
 <head>
-	<title>STUI:Version History</title>
+    <title>STUI:Version History</title>
 </head>
 <body>
 
@@ -10,59 +10,25 @@
 <h3>Compatibility</h3>
 
 <ul>
-	<li>Mac: the Mac binary works with MacOS 10.6 - 10.10, though on 10.9 and 10.10 you should disable app nap (select Get Info on STUI and check "Disable App Nap"). The Mac version is not signed, so MacOS may complain when you try to launch it for the first time. If that happens simply right-click on the application and select "Open...".
-	<li>Unix: runs from source, so is compatible with all flavors of unix. See the <a href="Installation.html">installation instructions</a> for the required version of Python and other libraries.
-	<li>No Windows releases are planned.
-</ul>
-
-<<<<<<< HEAD
+    <li>Mac: the Mac binary works with MacOS 10.6 - 10.10, though on 10.9 and 10.10 you should disable app nap (select Get Info on STUI and check "Disable App Nap"). The Mac version is not signed, so MacOS may complain when you try to launch it for the first time. If that happens simply right-click on the application and select "Open...".
+    <li>Unix: runs from source, so is compatible with all flavors of unix. See the <a href="Installation.html">installation instructions</a> for the required version of Python and other libraries.
+    <li>No Windows releases are planned.
+</ul>
+
+<h3>1.6.0b1 2015-01-27</h3>
+
+<p>This version is designed for use with the new tcc.
+
+<p>Visible changes:
+
+<ul>
+    <li>Updated the Mirror Status for the new tcc.
+    <li>Added a help window for Mirror Status.
+    <li>Mac version: updated the tcc keyword dictionary to the version for the new tcc (the newtcc branch of actorkeys)
+    <li>Added a software license (BSD-3 in doc/license.txt) and changed readMe.txt to ReadMe.md.
+</ul>
+
 <h3>1.5.3 2015-01-27</h3>
-=======
-<h3>Documentation update 2015-01-13</h3>
-
-<ul>
-    <li>Added a software license (BSD-3 in doc/license.txt) and changed readMe.txt to ReadMe.md.
-</ul>
-
-<h3>1.5.2+newtcc_b3+ 2015-01-08</h3>
-
-<p>Visible changes:
-<ul>
-    <li>Axis state words are shown at connect time (fixed in the tcc keyword dictionary).
-    <li>Eliminated some cosmetic glitches caused by NaNs in PVT keywords (fixed in RO 3.6.4)
-</ul>
-
-<h3>1.5.2+newtcc_b3 2015-01-06</h3>
-
-<p>Visible changes:
-<ul>
-    <li>Added help window for Mirror Status.
-</ul>
-
-<p>Internal changes:
-<ul>
-    <li>Mac version reverted tcl/tk to release 8.5.17 in hopes it will solve failure to display new guider images.
-</ul>
-
-<h3>1.5.2+newtcc_b2 2015-01-06</h3>
-
-<p>Visible changes:
-
-<ul>
-    <li>Fixed the SOP window (I thought the newtcc version of SOP was based on the 2168_2084 prerelease, but it is actually based on the released SOP).
-</ul>
-
-<h3>1.5.2+newtcc_b1+ 2015-01-06</h3>
-
-<p>Visible changes:
-
-<ul>
-    <li>Updated the mirror status widget for the new tcc.
-    <li>Mac version: updated the tcc keyword dictionary to handle 6 axis mirrors (e.g. the primary).
-</ul>
-
-<h3>1.5.2+newtcc+sop_2168_2084 2014-12-23</h3>
->>>>>>> 96c9978b
 
 <p>This version is designed for use with a recent SOP update.
 
@@ -274,21 +240,42 @@
 
 <p>Visible changes:
 <ul>
+    <li>The Mac application now requires 10.6 or later.
+    <li>Incorporated many of Elena Malanushenko's scripts. Most of these are in the Script menu with new names, but the plotting strip chart scripts are now normal windows in the Inst menu (using the name Monitor, for consistency). The Test Actors script is now faster and more robust (it sends all commands at once, then reports replies as they come back).
+    <li>Added a clear button, labelled "C", to most or all strip charts.
     <li>Updated the interlocks displays based on plc v29_1.
+    <li>Guider window
+    <ul>
+        <li>User Corr RA and Dec limits increased from +/-10 to +/-30"
+        <li>User Corr Apply shows the state of each command sent in the status bar
+        <li>Shows 0=BOSS, 1=APOGEE for refraction balance and it no longer tries to use guider keyword refractionWavelengths, since that keyword is obsolete.
+    </ul>
+    <li>Ticket <a href="https://trac.sdss3.org/ticket/1476">1476</a> make guider failures more visible.
+    <ul>
+        <li>Guider and exposure state are shown in uppercase if the condition is an error.
+        <li>The color of the word Guider and Exposure match the severity of the associated state.
+    </ul>
     <li>Ticket <a href="https://trac.sdss3.org/ticket/1688">1688</a> SOP safeguards:
     <ul>
         <li>The "X" buttons now only re-enable your local SOP buttons (so you can send another SOP command); it never sends anything to SOP. Thus it is always safe to press "X".
         <li>The "Stop" buttons always bring up a dialog box asking for confirmation.
     </ul>
-    <li>The guider window now shows 0=BOSS, 1=APOGEE for refraction balance and it no longer tries to use guider keyword refractionWavelengths, since that keyword is obsolete.
     <li>All checkbuttons are now displayed with a checkbox, because this is required on MacOS X when using Tcl/Tk 8.5.
     <li>Removed the useless and outdated Permissions window.
     <li>Removed state of MARVELS gang connector from MCP window.
+    <li>Increased the time range from 700 seconds to 1800 seconds to match most of the others; if this is a problem, please let Russell know.
 </ul>
 
 <p>Bug fixes:
 <ul>
     <li>Ticket <a href="https://trac.sdss3.org/ticket/1714">1714</a> STUI shows wrong time if computer not on UTC. TUI now shows the correct time even if the user's clock is keeping TAI or has drifted. However, displayed time may be off by a second or two unless the computer's clock is keeping accurate UTC or TAI.
+    <li>Improved compatibility with Tcl/Tk 8.5 on Mac OS X by eliminating a cause of duplicate application menus.
+    <li>The Mac application should play sounds more reliably. (I removed an unused smpeg library that appeared to be causing problems).
+    <li>Plays guider sound cues. This corrects a long standing oversight: sound cues were present, but never played. I also improved the sound cues.
+    <li>Added missing sound cue for Elena's fiducials script (I had copied the script, but not the sound cue) and made the sound a bit louder.
+    <li>Fixed clear buttons on strip chart widgets.
+    <li>Guider window: User Corr Scale did not work (it was sending its command to the TCC instead of the guider).
+    <li>Guider exposure state is now shown in the color appropriate to the severity of the state; formerly the severity was computed but ignored.
 </ul>
 
 <p>Internal changes:
@@ -300,80 +287,7 @@
     <li>Removed use of update_idletasks to eliminate a source of subtle bugs.
     <li>Most timers now use RO.TkUtil.Timer; this simplifies the code a bit and eliminates the need for some Tk widgets.
     <li>Removed use of deprecated dict method has_key.
-</ul>
-
-<h3>1.1.2b5 2012-06-19</h3>
-
-<p>Visible changes:
-<ul>
-    <li>Added Elena's Observations/Log Support script. 
-</ul>
-
-<p>Bug fixes:
-<ul>
-    <li>Improved compatibility with Tcl/Tk 8.5 on Mac OS X by eliminating a cause of duplicate application menus.
-    <li>The Mac application should play sounds more reliably. (I removed an unused smpeg library that appeared to be causing problems).
-</ul>
-
-<h3>1.1.2b4 2012-06-04</h3>
-
-<p>Visible changes:
-<ul>
-    <li>Increased the time range from 700 seconds to 1800 seconds to match most of the others; if this is a problem, please let Russell know.
-</ul>
-
-<p>Bug fixes:
-<ul>
-    <li>Plays guider sound cues. This corrects a long standing oversight: sound cues were present, but never played. I also improved the sound cues.
-    <li>Added missing sound cue for Elena's fiducials script (I had copied the script, but not the sound cue) and made the sound a bit louder.
-    <li>Fixed clear buttons on strip chart widgets.
-</ul>
-
-<p>Internal changes:
-<ul>
     <li>Reduce CPU usage by making hidden strip charts do much less work. If STUI is bogging down your machine close the strip charts that you don't need.
-</ul>
-
-<h3>1.1.2b3 2012-06-01</h3>
-
-<p>Visible changes:
-<ul>
-    <li>The Mac application now requires 10.6 or later. If this is a big problem I can make a version for older Macs.
-    <li>Incorporated many of Elena Malanushenko's scripts. Most of these are in the Script menu with new names, but the plotting strip chart scripts are now normal windows in the Inst menu (using the name Monitor, for consistency). The Test Actors script is now faster and more robust (it sends all commands at once, then reports replies as they come back).
-    <li>Added a clear button, labelled "C", to most or all strip charts.
-</ul>
-
-<h3>1.1.2b2 2012-03-28</h3>
-
-<p>Visible changes:
-<ul>
-    <li>Guider window
-    <ul>
-        <li>User Corr RA and Dec limits increased from +/-10 to +/-30"
-        <li>User Corr Apply shows the state of each command sent in the status bar
-    </ul>
-</ul>
-
-<p>Bug fixes:
-<ul>
-    <li>Guider window: User Corr Scale did not work (it was sending its command to the TCC instead of the guider).
-</ul>
-
-
-<h3>1.1.2b1 2011-11-08</h3>
-
-<p>Visible changes:
-<ul>
-    <li>Ticket <a href="https://trac.sdss3.org/ticket/1476">1476</a> make guider failures more visible.
-    <ul>
-        <li>Guider and exposure state are shown in uppercase if the condition is an error.
-        <li>The color of the word Guider and Exposure match the severity of the associated state.
-    </ul>
-</ul>
-
-<p>Bug fixes:
-<ul>
-    <li>Guider exposure state is now shown in the color appropriate to the severity of the state; formerly the severity was computed but ignored.
 </ul>
 
 <h3>1.1.1 2011-09-23</h3>
@@ -455,219 +369,7 @@
 
 <h3>1.0 2011-03-15</h3>
 
-<p>Release 1.0b17 as 1.0 with no changes.
-
-<h3>1.0b17 2011-02-16</h3>
-
-<p>Visible changes:
-<ul>
-    <li>The Status window now shows the calibration and guide offsets.
-</ul>
-
-<p>Bug fixes:
-<ul>
-    <li>Log window filtering showed all messages instead of None if the severity was set to None or the additional criteria were missing or incomplete.
-</ul>
-
-<h3>1.0b16 2011-02-03</h3>
-
-<p>Visible changes:
-<ul>
-    <li>Added an experimental Custom filter to the Log window to permit more complicated filter expressions. See the <a href="TUIMenu/LogWin.html">Log Window</a> documentation for details. There is no support as yet for saving or sharing expressions.
-</ul>
-
-<h3>1.0b15 2011-02-01</h3>
-
-<p>Visible changes:
-<ul>
-    <li>Added a Center Up button to the Guider window.
-    <li>Alerts window:
-    <ul>
-        <li>Changed the sort order to (severity, age, alert ID); formerly age was not considered.
-        <li>Changed the two lists to always scroll to the top after the data changes, so the most important information is always visible.
-    </ul>
-    <li>The logs retain more information. Coupled with a separate improvement to BOSS (metrology is now reported using debug-level messages thanks to Craig Loomis) STUI logs should now show several hours of data.
-</ul>
-
-<h3>1.0b14 2011-01-12</h3>
-
-<p>Visible changes:
-<ul>
-    <li>Cartridge 18 now shows up as cartridge 18 in the Status window. The engineering camera will show up as a mystery number because I have no idea what value the MCP reports.
-    <li>The Guider now includes headings for the table in the correction panel, since the rollover help was insufficient.
-    <li>The Guider now allows user-specified rotation correction up to +/- 100" (RA and Dec remain at +/-10").
-    <li>The Guide Monitor now plots FWHM of in-focus guide probes.
-</ul>
-
-<p>Internal changes:
-<ul>
-    <li>The Mac version includes matplotlib 1.0.1 which reduces the memory leak by 10x. I advise anyone running from source to upgrade your matplotlib.
-</ul>
-
-<p>Bug fixes:
-<ul>
-    <li>The Guider could not display a plate image if there were no small postage stamps. Thanks to Craig Loomis for the bug report and fix.
-    <li>The Guider's displayed scale measured error and applied correction were 100x too small.
-</ul>
-
-<h3>1.0b13 2010-12-23</h3>
-
-<p>Visible changes:
-<ul>
-    <li>Added clipped mean FWHM to Seeing chart in Guide Monitor.
-</ul>
-
-<p>Internal changes:
-<ul>
-    <li>Requires RO package 2.7.
-    <li>Modified for backward-incompatible StripChartWdg.
-</ul>
-
-<h3>1.0b12 2010-12-10</h3>
-
-<p>Visible changes:
-<ul>
-    <li>Reduced rate of memory leakage by 10x by shifting the guide monitor's time axis every 10 seconds instead of every second. The display will be jerkier but you will still see all data. I'll restore the old behavior once the matplotlib memory leak is fixed.
-</ul>
-
-<h3>1.0b11 2010-12-08</h3>
-
-<p>Bug fixes:
-<ul>
-    <li>Ticket <a href="https://trac.sdss3.org/ticket/1181">1181</a> STUI 1.0b10 cannot display the plate view for 55534/proc-gimg-1363.fits.
-    <li>Fixed a minor memory leak in RO.Wdg.StripChartWdg; unfortunately a much larger memory leak remains due to a fundamental <a href="https://sourceforge.net/tracker/?func=detail&amp;atid=560720&amp;aid=3124990&amp;group_id=80706">bug in matplotlib</a>.
-</ul>
-
-<h3>1.0b10 2010-11-22</h3>
-
-<p>Visible changes:
-<ul>
-    <li>Changed the Guide window displayed error and correction to labels (which cannot be copied) from read-only entry widgets. This avoids beeps for NaNs and may be less confusing.
-</ul>
-
-<h3>1.0b9 2010-11-22</h3>
-
-<p>Bug fix: the correction enable buttons in the Guider did not show the current state.
-
-<h3>1.0b8 2010-11-22</h3>
-
-<p>Visible changes:
-<ul>
-    <li>Guider window:
-    <ul>
-        <li>Added net guide correction
-        <li>Added an indication of whether the most recent correction was applied
-    </ul>
-    <li>Scale is now shown as ((plate/nominal - 1) * 1e6) everywhere (Guider, Guide Monitor and Status). Reasonable corrections are thus in the 1s and 10s.
-</ul>
-
-<p>Bug fixes:
-<ul>
-    <li>Eliminated an innocuous but annoying traceback that appeared in the error log after each guide exposure.
-</ul>
-
-<h3>1.0b7 2010-11-19</h3>
-
-<p>Visible changes:
-<ul>
-    <li>Experimental support for entering guide corrections manually. Note: Paul Harding and I would greatly prefer to present scale change in units of fraction * 10^6 instead of fraction * 100. If we do this the old guider keywords and setScale command will still work in the old units but will be deprecated.
-</ul>
-
-<p>Bug fixes:
-<ul>
-    <li>MJD was off (I had the sign of the offset wrong).
-    <li>Cartridge display was blank if the MCP and guider agreed.
-    <li>My attempt to suppress "Warning: invalid value encountered in divide" by suppressing division warnings was insufficient. I now suppress all numpy warnings.
-</ul>
-
-<h3>1.0b6 2010-11-18</h3>
-
-<p>Visible changes:
-<ul>
-    <li>Added Stop button to SOP stages that can be aborted.
-    <li>Improved the Guide Monitor (based on work by Craig Loomis).
-    <li>Added target axis position, TAI date and SDSS MJD to the Status window.
-    <li>Consolidated Inst ID and Cartridge in Status window; Cartridge now shows both the MCP and guider values if they disagree.
-    <li>Added Calibration offsets to the Nudger window.
-    <li>Renamed Object offset to Object Arc offset in the Nudger, Offset and Status windows and reorganized the associated help files to better consolidate information about types of offsets.
-    <li>Ticket <a href="https://trac.sdss3.org/ticket/618">618</a> need counterweight info in STUI MCP display.
-</ul>
-
-<h3>1.0b5 2010-10-18</h3>
-
-<p>Bug fixes:
-<ul>
-    <li>Ticket <a href="https://trac.sdss3.org/ticket/1097">1097</a> Enable/Disable buttons on Guider GUI send the wrong command.
-    <li>Fixed a typo in the name of the Fiducials window (reported by Dan Oravitz).
-</ul>
-
-<h3>1.0b4 2010-10-01</h3>
-
-<p>Visible changes:
-<ul>
-    <li>Added a Guide Monitor
-</ul>
-
-<p>Internal changes:
-<ul>
-    <li>Added TUI.Base.StripChartWdg, a convenient way to plot keyvars.
-</ul>
-
-<h3>1.0b3 2010-09-30</h3>
-
-<p>Visible changes:
-<ul>
-    <li>Added a Fiducials window (based on a script by Elena Malanushenko) to show a log of fiducial crossings.
-    <li>Added guide probe enable/disable widgets to the Guider window.
-    <li>Guide plate image improvements:
-    <ul>
-        <li>Made the probe images larger
-        <li>Improved placement of guide probe number labels
-    </ul>
-    <li>Interlocks display updated to match the modified interlocks.
-</ul>
-
-<p>Internal changes:
-<ul>
-    <li>Removed deprecated instrument model files. Always use TUI.Models.getModel(actor) to get a model.
-    <li>Added fullGProbeBits to the guider model; this combined gprobeBits and gprobes and is intended as a workaround until the real gprobeBits keyword contains enable/disable info.
-    <li>Increased the number of messages held by the central log repository from 2000 lines to 10,000 lines.
-</ul>
-
-<h3>1.0b2 2010-07-21</h3>
-
-<p>Visible changes:
-<ul>
-    <li>If you lose your connection or put your computer to sleep for long enough, TUI will test the connection and, if good, will attempt to refresh the data.
-</ul>
-
-<p>Bug fixes:
-<ul>
-    <li>Log filtering based on command number would not show the outgoing command.
-    <li>Would fail to start on unix due to an error in determining the name of the status window.
-</ul>
-
-<h3>1.0b1 2010-06-28</h3>
-
-<p>Visible changes:
-<ul>
-    <li>Multiple log windows.
-</ul>
-
-<p>Internal changes:
-<ul>
-    <li>Added logSource to the TUI model; this is a central repository for log data to support multiple log windows.
-</ul>
-
-<p>Bug fixes:
-<ul>
-    <li>Log window
-    <ul>
-        <li>New lines are not highlighted when highlighting Actor or Actors.
-        <li>Copied text includes filtered-out data.
-        <li>Scrolling is irregular if there is a lot of filtered-out data.
-    </ul>
-    <li>Ticket <a href="https://trac.sdss3.org/ticket/920">920</a> Fix "Guide" button.
-</ul>
+<p>First release.
+
 </body>
 </html>