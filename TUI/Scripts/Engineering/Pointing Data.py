--- conflicted
+++ resolved
@@ -191,16 +191,16 @@
         sr.master.grid_rowconfigure(0, weight=1)
         sr.master.grid_columnconfigure(0, weight=1)
 
-        ctrlFrame = Tkinter.Frame(sr.master)
-        ctrlGr = RO.Wdg.Gridder(ctrlFrame)
+        ctrlFrame1 = Tkinter.Frame(sr.master)
+        ctrlGr1 = RO.Wdg.Gridder(ctrlFrame1)
         self.guiderNameWdg = RO.Wdg.StrLabel(
-            master = ctrlFrame,
+            master = ctrlFrame1,
             anchor = "w",
             helpText = "Guider that will be used to measure pointing error",
         )
-#        ctrlGr.gridWdg(False, self.guiderNameWdg, colSpan=2, sticky="ew")
+#        ctrlGr1.gridWdg(False, self.guiderNameWdg, colSpan=2, sticky="ew")
         self._gridDict = dict()
-        gridFrame = Tkinter.Frame(ctrlFrame)
+        gridFrame = Tkinter.Frame(ctrlFrame1)
         self.gridWdg = RO.Wdg.OptionMenu(
             master = gridFrame,
             # don't set a label, as this will be displayed instead of the current value
@@ -218,55 +218,40 @@
             helpURL = self.helpURL,
         )
         self.numStarsWdg.pack(side="left")
-        ctrlGr.gridWdg("Grid", gridFrame, colSpan=5, sticky="w")
+        ctrlGr1.gridWdg("Grid", gridFrame, colSpan=5, sticky="w")
         self.minMagWdg = RO.Wdg.FloatEntry(
-            master = ctrlFrame,
+            master = ctrlFrame1,
             defValue = 4.0,
             width = EntryWidth,
             helpText = "minimum magnitude (max brightness)",
             helpURL = self.helpURL,
         )
-        ctrlGr.gridWdg("Min Mag", self.minMagWdg)
+        ctrlGr1.gridWdg("Min Mag", self.minMagWdg)
         self.maxMagWdg = RO.Wdg.FloatEntry(
-            master = ctrlFrame,
+            master = ctrlFrame1,
             defValue = 6.0,
             width = EntryWidth,
             helpText = "maximum magnitude (min brightness)",
             helpURL = self.helpURL,
         )
-        ctrlGr.gridWdg("Max Mag", self.maxMagWdg)
+        ctrlGr1.gridWdg("Max Mag", self.maxMagWdg)
 
         self.rotTypeWdg = RO.Wdg.OptionMenu(
-            master = ctrlFrame,
+            master = ctrlFrame1,
             items = ("Object", "Horizon", "Mount"),
             defValue = "Object",
             helpText = "rotation type",
             helpURL = self.helpURL,
         )
-        ctrlGr.gridWdg("Rot Type", self.rotTypeWdg)
-
-<<<<<<< HEAD
-=======
-        self.settleTimeWdg = RO.Wdg.FloatEntry(
-            master = ctrlFrame,
-            defValue = 4.0 if not sr.debug else 0.0,
-            minValue = 0.0,
-            defFormat = "%.1f",
-            width = EntryWidth,
-            helpText = "settling time after slewing to a new star (sec)",
-            helpURL = self.helpURL,
-        )
-        ctrlGr.gridWdg("Settling Time", self.settleTimeWdg, "sec  ")
-
->>>>>>> 30889e2d
+        ctrlGr1.gridWdg("Rot Type", self.rotTypeWdg)
+
         # grid the second column;
         # use setDefCol instead of startNewCol because the grid frame is full width
         # use setNextRow to leave room for the grid frame
-        nextRow = ctrlGr.getNextRow()
-        ctrlGr.setDefCol(3)
-        ctrlGr.setNextRow(1)
+        ctrlGr1.setDefCol(3)
+        ctrlGr1.setNextRow(1)
         self.numExpWdg = RO.Wdg.IntEntry(
-            master = ctrlFrame,
+            master = ctrlFrame1,
             label = "Num Exp",
             defValue = 1,
             minValue = 1,
@@ -274,9 +259,9 @@
             helpText = "number of exposures (and corrections) per star",
             helpURL = self.helpURL,
         )
-        ctrlGr.gridWdg(self.numExpWdg.label, self.numExpWdg)
+        ctrlGr1.gridWdg(self.numExpWdg.label, self.numExpWdg)
         self.expTimeWdg = RO.Wdg.FloatEntry(
-            master = ctrlFrame,
+            master = ctrlFrame1,
             label = "Exp Time",
             defValue = 5.0,
             minValue = 0,
@@ -285,31 +270,27 @@
             helpText = "exposure time",
             helpURL = self.helpURL,
         )
-        ctrlGr.gridWdg(self.expTimeWdg.label, self.expTimeWdg, "sec")
+        ctrlGr1.gridWdg(self.expTimeWdg.label, self.expTimeWdg, "sec")
 
         self.settleTimeWdg = RO.Wdg.FloatEntry(
-            master = ctrlFrame,
-<<<<<<< HEAD
+            master = ctrlFrame1,
             defValue = 2.0 if not sr.debug else 0.0,
             minValue = 0.0,
             defFormat = "%.1f",
             width = EntryWidth,
             helpText = "settling time after slewing to a new star (sec)",
-=======
-            text = self.binFactor,
-            helpText = "Bin factor (for rows and columns): always 2 for SDSS",
->>>>>>> 30889e2d
-            helpURL = self.helpURL,
-        )
-        ctrlGr.gridWdg(" Settling Time", self.settleTimeWdg, "sec  ")
+            helpURL = self.helpURL,
+        )
+        ctrlGr1.gridWdg("  Settling Time", self.settleTimeWdg, "sec  ")
+
+        ctrlFrame1.grid(row=1, column=0, sticky="w")
 
         # grid full-width widgets below the other controls
         # (trying to do this before starting the 2nd colum results in widgets that are too narrow)
-        nextRow = max(nextRow, ctrlGr.getNextRow())
-        ctrlGr.setDefCol(0)
-        ctrlGr.setNextRow(nextRow)
-
-        btnFrame = Tkinter.Frame(ctrlFrame)
+        ctrlFrame2 = Tkinter.Frame(sr.master)
+        ctrlGr2 = RO.Wdg.Gridder(ctrlFrame2)
+
+        btnFrame = Tkinter.Frame(ctrlFrame2)
 
         self.attendedModeWdg = RO.Wdg.Checkbutton(
             master = btnFrame,
@@ -340,46 +321,47 @@
         for i in range(3):
             btnFrame.grid_columnconfigure(i, weight=1)
 
-        ctrlGr.gridWdg(False, btnFrame, colSpan=8, sticky="ew")
+        ctrlGr2.gridWdg(False, btnFrame, colSpan=8, sticky="w")
 
         self.missingStarsWdg = ListOfIntEntry(
-            master = ctrlFrame,
+            master = ctrlFrame2,
             readOnly = True,
             borderwidth = 0,
             helpText = "list of missing stars (read-only)",
             helpURL = self.helpURL,
         )
-        ctrlGr.gridWdg("Missing Stars", self.missingStarsWdg, colSpan=8, sticky="ew")
+        ctrlGr2.gridWdg("Missing Stars", self.missingStarsWdg, colSpan=8, sticky="ew")
 
         self.starsToSkipWdg = ListOfIntEntry(
-            master = ctrlFrame,
+            master = ctrlFrame2,
             helpText = "list of stars to skip (pause to edit or press Skip Current Star)",
             helpURL = self.helpURL,
         )
-        ctrlGr.gridWdg("Stars to Skip", self.starsToSkipWdg, colSpan=8, sticky="ew")
+        ctrlGr2.gridWdg("Stars to Skip", self.starsToSkipWdg, colSpan=8, sticky="ew")
 
         self.starsToRetryWdg = ListOfIntEntry(
-            master = ctrlFrame,
+            master = ctrlFrame2,
             helpText = "list of stars to retry (pause to edit)",
             helpURL = self.helpURL,
         )
-        ctrlGr.gridWdg("Stars to Retry", self.starsToRetryWdg, colSpan=8, sticky="ew")
+        ctrlGr2.gridWdg("Stars to Retry", self.starsToRetryWdg, colSpan=8, sticky="ew")
 
         self.dataIDWdg = RO.Wdg.StrLabel(
-            master = ctrlFrame,
+            master = ctrlFrame2,
             anchor = "w",
             helpText = "ID of most recently saved star measurement",
         )
-        ctrlGr.gridWdg("Saved Data ID", self.dataIDWdg, colSpan=8, sticky="ew")
+        ctrlGr2.gridWdg("Saved Data ID", self.dataIDWdg, colSpan=8, sticky="ew")
 
         self.dataPathWdg = RO.Wdg.StrEntry(
-            master = ctrlFrame,
+            master = ctrlFrame2,
             readOnly = True,
             helpText = "path to pointing data file",
         )
-        ctrlGr.gridWdg(False, self.dataPathWdg, colSpan=8, sticky="ew")
-
-        ctrlFrame.grid(row=1, column=0, sticky="w")
+        ctrlGr2.gridWdg(False, self.dataPathWdg, colSpan=8, sticky="ew")
+
+        ctrlFrame2.grid_columnconfigure(1, weight=1)
+        ctrlFrame2.grid(row=2, column=0, sticky="ew")
 
         self.sr.addCallback(self.enableWdg, callNow=True)
 
@@ -539,10 +521,6 @@
     
     def recordExpParams(self):
         """Record user-set parameters relating to exposures
-        
-        Set the following instance variables:
-        - expTime
-        - binFactor
         """
         self.expTime = self.getEntryNum(self.expTimeWdg)
         self.guideProbeCtrBinned = [self.guideProbeCtrXY[i] / self.binFactor for i in range(2)]
