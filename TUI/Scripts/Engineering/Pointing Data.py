#!/usr/bin/env python
from __future__ import division, absolute_import
"""Collect data for the telescope pointing model

To make a quiver plot on a radial plot, simply compute the vectors in x-y
<http://stackoverflow.com/questions/13828800/how-to-make-a-quiver-plot-in-polar-coordinates>
radii = np.linspace(0.5,1,10)
thetas = np.linspace(0,2*np.pi,20)
theta, r = np.meshgrid(thetas, radii)

dr = 1
dt = 1

f = plt.figure()
ax = f.add_subplot(111, polar=True)
ax.quiver(theta, r, dr * cos(theta) - dt * sin (theta), dr * sin(theta) + dt * cos(theta))

History:
2014-04-28 ROwen
2014-05-07 ROwen    Change graph to show E left (like the Sky window) and use 15 degree alt lines.
2014-05-15 ROwen    Many bug fixes.
2014-05-19 ROwen    Changed saved azimuth to TPOINT convention.
2014-07-19 ROwen    Added Attended Mode and associated controls.
2014-08-17 ROwen    Update collimation after slewing to each pointing reference star, before taking the guide image.
2014-09-12 ROwen    Stop explicitly updating collimation after each slew, since the TCC now does that near the end of each slew.
                    Broadcast status messages.
                    Bug fix: default rotation type was changed whenever rotExists called back; now it is only set if rotExists changes.
2014-09-15 ROwen    Always clear missing, retry and skip star lists when starting the script.
                    Prevent entering too-large values in the skip and retry star lists.
                    Add an extra check to prevent the grid being changed while running.
2014-10-16 ROwen    Always specify window argument to work around a guider bug that caused too-small images.
                    Show info about each entry in the data file, and append the same info to that entry as a comment.
2015-04-29 ROwen    Start conversion for STUI
"""
import collections
import glob
import os

import numpy
import matplotlib
import matplotlib.colors
from matplotlib.backends.backend_tkagg import FigureCanvasTkAgg
import Tkinter

import RO.CanvasUtil
import RO.CnvUtil
import RO.MathUtil
from RO.ScriptRunner import ScriptError
from RO.Comm.Generic import Timer
from RO.Astro.Tm import isoDateTimeFromPySec
import RO.OS
import RO.StringUtil
import RO.Wdg
# import TUI.TUIModel
# import TUI.TCC.UserModel
import TUI.Models
# import TUI.Inst.ExposeModel
# import TUI.Guide.GuideModel

Debug = False

MeanLat = 32.780361 # latitude of telescope (deg)

HelpURL = "Scripts/BuiltInScripts/PointingData.html"

EntryWidth = 6

# Dictionary of instrument position: TPOINT rotator name
# See TPOINT manual section 4.5.2 "Option records" for the codes
# See TCSpk manual section 3.1 for the difference between the left and right Nasmyth mount
# Note that the NA1 port has the Echelle, and hence no rotator
InstPosRotDict = dict(
    na2 = "ROTL",
    tr2 = "ROTTEL",
)

class InstActors(object):
    def __init__(self, instName, exposeActor, guideActor):
        self.instName = instName
        self.exposeActor = exposeActor
        self.guideActor = guideActor


class ListOfIntEntry(RO.Wdg.StrEntry):
    """An Entry widget that accepts space-separated positive integers

    It rejects any characters other than spaces and digits and silently ignores commas and 0s

    Attributes:
    - intSet: the current set of integers. Warning: this is only updated when editing is done;
        intSet will probably not match the current text while a user is editing the field!
    - maxVal: maximum allowed value
    """
    def __init__(self, master, maxVal=0, **kwargs):
        RO.Wdg.StrEntry.__init__(self, master, partialPattern = r"[ 0-9]*$", **kwargs)
        self.intSet = set()
        self.maxVal = int(maxVal)

    def setMaxVal(self, maxVal):
        """Set a new maximum value; rejected if the field contains larger values

        @throw ValueError if maxVal < current maximum value
        """
        maxVal = int(maxVal)
        if self.intSet:
            currMax = max(self.intSet)
            if maxVal < currMax:
                raise ValueError("desired max too small; %s < %s = curr max" % (maxVal, currMax))
        self.maxVal = maxVal

    def neatenDisplay(self):
        """Neaten the display and update intSet

        Remove duplicates and 0, sort and display with one space between each int
        """
        currStrVal = self.var.get()
        self.intSet = self.intsFromStr(currStrVal)
        neatStrVal = self.strFromInts(self.intSet)
        if currStrVal != neatStrVal:
            self.var.set(neatStrVal)

    def strFromInts(self, intSet):
        """Return a formatted string from a collection of integers

        Warning: does not check that intSet contains only integers
        """
        return " ".join(str(val) for val in sorted(intSet))

    def intsFromStr(self, intListStr):
        """Return a set of positive integers from a string of space-separated integers

        Raise ValueError for values that cannot be cast to int or if any values too large
        Non-positive integers are ingored
        """
        intSet = set(int(val) for val in intListStr.split() if int(val) > 0)
        if intSet and max(intSet) > self.maxVal:
            raise ValueError("%s > %s = max" % (max(intSet), self.maxVal))
        return intSet

    def set(self, val):
        intSet = self.intsFromStr(val)
        self.intSet = intSet
        RO.Wdg.StrEntry.set(self, val)

    def addInt(self, intVal):
        """Add an integer value to the currently displayed values

        @throw ValueError if intVal too large
        """
        if intVal > self.maxVal:
            raise ValueError("%s larger than %s" % (intVal, self.maxVal))
        newIntSet = self.intSet | set((intVal,))
        if newIntSet != self.intSet:
            self.set(self.strFromInts(newIntSet))

    def removeInt(self, intVal):
        """Remove an integer value from the current displayed values; do nothing if in absent
        """
        newIntSet = self.intSet - set((intVal,))
        if newIntSet != self.intSet:
            self.set(self.strFromInts(newIntSet))


class ScriptClass(object):
    """Widget to collect pointing data
    """
    def __init__(self, sr):
        """Construct a ScriptClass

        Inputs:
        - sr: a ScriptRunner
        """
        self.sr = sr
        sr.master.winfo_toplevel().resizable(True, True)
        sr.debug = Debug
        self.azAltList = None
        self._nextPointTimer = Timer()
        self._gridDirs = getGridDirs()
        self.tccModel = TUI.Models.getModel("tcc")
        self.exposeModel = None
        self.guideActor = "guider"
        self.guideModel = TUI.Models.getModel(self.guideActor)
        self.actorData = collections.OrderedDict()
        self.maxFindAmpl = 30000
        self.defRadius = 15.0
        self.helpURL = HelpURL
        self.binFactor = 2

        self.azAltGraph = AzAltGraph(master=sr.master)
        self.azAltGraph.grid(row=0, column=0, sticky="news")
        sr.master.grid_rowconfigure(0, weight=1)
        sr.master.grid_columnconfigure(0, weight=1)

        ctrlFrame = Tkinter.Frame(sr.master)
        ctrlGr = RO.Wdg.Gridder(ctrlFrame)
        self.guiderNameWdg = RO.Wdg.StrLabel(
            master = ctrlFrame,
            anchor = "w",
            helpText = "Guider that will be used to measure pointing error",
        )
#        ctrlGr.gridWdg(False, self.guiderNameWdg, colSpan=2, sticky="ew")
        self._gridDict = dict()
        gridFrame = Tkinter.Frame(ctrlFrame)
        self.gridWdg = RO.Wdg.OptionMenu(
            master = gridFrame,
            # don't set a label, as this will be displayed instead of the current value
            callFunc = self.setGrid,
            items = (),
            postCommand = self._fillGridsMenu,
            helpText = "az/alt grid",
            helpURL = self.helpURL,
        )
        self.gridWdg.pack(side="left")
        self.numStarsWdg = RO.Wdg.StrLabel(
            master = gridFrame,
            anchor = "w",
            helpText = "number of stars in the grid",
            helpURL = self.helpURL,
        )
        self.numStarsWdg.pack(side="left")
        ctrlGr.gridWdg("Grid", gridFrame, colSpan=5, sticky="w")
        self.minMagWdg = RO.Wdg.FloatEntry(
            master = ctrlFrame,
            defValue = 4.0,
            width = EntryWidth,
            helpText = "minimum magnitude (max brightness)",
            helpURL = self.helpURL,
        )
        ctrlGr.gridWdg("Min Mag", self.minMagWdg)
        self.maxMagWdg = RO.Wdg.FloatEntry(
            master = ctrlFrame,
            defValue = 6.0,
            width = EntryWidth,
            helpText = "maximum magnitude (min brightness)",
            helpURL = self.helpURL,
        )
        ctrlGr.gridWdg("Max Mag", self.maxMagWdg)

        self.rotTypeWdg = RO.Wdg.OptionMenu(
            master = ctrlFrame,
            items = ("Object", "Horizon", "Mount"),
            defValue = "Object",
            helpText = "rotation type",
            helpURL = self.helpURL,
        )
        ctrlGr.gridWdg("Rot Type", self.rotTypeWdg)

        self.settleTimeWdg = RO.Wdg.FloatEntry(
            master = ctrlFrame,
            defValue = 4.0 if not sr.debug else 0.0,
            minValue = 0.0,
            defFormat = "%.1f",
            width = EntryWidth,
            helpText = "settling time after slewing to a new star (sec)",
            helpURL = self.helpURL,
        )
        ctrlGr.gridWdg("Settling Time", self.settleTimeWdg, "sec  ")

        # grid the second column;
        # use setDefCol instead of startNewCol because the grid frame is full width
        # use setNextRow to leave room for the grid frame
        ctrlGr.setDefCol(3)
        ctrlGr.setNextRow(1)
        self.numExpWdg = RO.Wdg.IntEntry(
            master = ctrlFrame,
            label = "Num Exp",
            defValue = 1,
            minValue = 1,
            width = EntryWidth,
            helpText = "number of exposures (and corrections) per star",
            helpURL = self.helpURL,
        )
        ctrlGr.gridWdg(self.numExpWdg.label, self.numExpWdg)
        self.expTimeWdg = RO.Wdg.FloatEntry(
            master = ctrlFrame,
            label = "Exp Time",
            defValue = 5.0,
            minValue = 0,
            defFormat = "%.1f",
            width = EntryWidth,
            helpText = "exposure time",
            helpURL = self.helpURL,
        )
        ctrlGr.gridWdg(self.expTimeWdg.label, self.expTimeWdg, "sec")

        self.binFactorWdg = RO.Wdg.Label(
            master = ctrlFrame,
<<<<<<< HEAD
            label = "Bin Factor",
            minValue = 1,
            maxValue = 1024,
            defValue = self.defBinFactor or 1,
            defMenu = "Default",
            width = EntryWidth,
            callFunc = self.updBinFactor,
            helpText = "Bin factor (for rows and columns): always 2 for SDSS",
            helpURL = self.helpURL,
        )
        if self.defBinFactor != None:
            ctrlGr.gridWdg(self.binFactorWdg.label, self.binFactorWdg)
            self.binFactorWdg.setEnable(False)

        self.centroidRadWdg = RO.Wdg.IntEntry(
            master = ctrlFrame,
            label = "Centroid Radius",
            minValue = 5,
            maxValue = 1024,
            defValue = self.defRadius,
            defMenu = "Default",
            width = EntryWidth,
            helpText = "Irrelevant: will be removed.",
            helpURL = self.helpURL,
        )
        ctrlGr.gridWdg(self.centroidRadWdg.label, self.centroidRadWdg, "arcsec")
        self.centroidRadWdg.setEnable(False)
=======
            text = self.binFactor,
            helpText = "Bin factor (for rows and columns)",
            helpURL = self.helpURL,
        )
        ctrlGr.gridWdg("Bin Factor", self.binFactorWdg)
>>>>>>> 9385ec51

        # grid full-width widgets below the other controls
        # (trying to do this before starting the 2nd colum results in widgets that are too narrow)
        ctrlGr.setDefCol(0)

        btnFrame = Tkinter.Frame(ctrlFrame)

        self.attendedModeWdg = RO.Wdg.Checkbutton(
            master = btnFrame,
            text = "Attended Mode",
            defValue = True,
            helpText = "pause if a star cannot be measured?",
            helpURL = self.helpURL,
        )
        self.attendedModeWdg.grid(row=0, column=0, sticky="")

        self.skipCurrStarWdg = RO.Wdg.Button(
            master = btnFrame,
            text = "Skip Current Star",
            command = self.doSkipCurrStar,
            helpText = "press to skip the current star",
            helpURL = self.helpURL,
        )
        self.skipCurrStarWdg.grid(row=0, column=1, sticky="")

        self.retryMissingWdg = RO.Wdg.Button(
            master = btnFrame,
            text = "Retry Missing",
            command = self.doRetryMissing,
            helpText = "press to retry all missing stars except stars to skip",
            helpURL = self.helpURL,
        )
        self.retryMissingWdg.grid(row=0, column=2, sticky="")
        for i in range(3):
            btnFrame.grid_columnconfigure(i, weight=1)

        ctrlGr.gridWdg(False, btnFrame, colSpan=8, sticky="ew")

        self.missingStarsWdg = ListOfIntEntry(
            master = ctrlFrame,
            readOnly = True,
            borderwidth = 0,
            helpText = "list of missing stars (read-only)",
            helpURL = self.helpURL,
        )
        ctrlGr.gridWdg("Missing Stars", self.missingStarsWdg, colSpan=8, sticky="ew")

        self.starsToSkipWdg = ListOfIntEntry(
            master = ctrlFrame,
            helpText = "list of stars to skip (pause to edit or press Skip Current Star)",
            helpURL = self.helpURL,
        )
        ctrlGr.gridWdg("Stars to Skip", self.starsToSkipWdg, colSpan=8, sticky="ew")

        self.starsToRetryWdg = ListOfIntEntry(
            master = ctrlFrame,
            helpText = "list of stars to retry (pause to edit)",
            helpURL = self.helpURL,
        )
        ctrlGr.gridWdg("Stars to Retry", self.starsToRetryWdg, colSpan=8, sticky="ew")

        self.dataIDWdg = RO.Wdg.StrLabel(
            master = ctrlFrame,
            anchor = "w",
            helpText = "ID of most recently saved star measurement",
        )
        ctrlGr.gridWdg("Saved Data ID", self.dataIDWdg, colSpan=8, sticky="ew")

        self.dataPathWdg = RO.Wdg.StrEntry(
            master = ctrlFrame,
            readOnly = True,
            helpText = "path to pointing data file",
        )
        ctrlGr.gridWdg(False, self.dataPathWdg, colSpan=8, sticky="ew")

        ctrlFrame.grid(row=1, column=0, sticky="w")

        self.sr.addCallback(self.enableWdg, callNow=True)

    def _fillGridsMenu(self):
        """Set items of the Grids menu based on available grid files and update self._gridDict
        """
        oldGridNames = set(self._gridDict)
        self._gridDict = self._findGrids()
        gridNames = set(self._gridDict)
        if gridNames != oldGridNames:
            self.gridWdg.setItems(sorted(gridNames))

    def _findGrids(self):
        """Search for available grid files and return as a dict of grid name: file path

        Grid files are *.dat files in TUI/Grids and TUIAdditions/Grids
        """
        gridDict = dict()
        for dirPath in self._gridDirs:
            gridPathList = glob.glob(os.path.join(dirPath, "*.dat"))
            for gridPath in gridPathList:
                gridName = os.path.splitext(os.path.basename(gridPath))[0]
                gridDict[gridName] = gridPath
        return gridDict

    def doSkipCurrStar(self):
        """Skip current star
        """
        if self.currStarNum > 0 and self.sr.isExecuting:
            self.starsToSkipWdg.addInt(self.currStarNum)
            self.starsToRetryWdg.removeInt(self.currStarNum)

    def doRetryMissing(self):
        """Set starsToRetryWdg to all missing stars except those starsToSkipWdg
        """
        starsToAdd = self.missingStarsWdg.intSet - self.starsToSkipWdg.intSet
        self.starsToRetryWdg.set(self.starsToRetryWdg.strFromInts(starsToAdd))

    def enableWdg(self, sr):
        """Enable or disable widgets, as appropriate
        """
        isExecuting = self.sr.isExecuting # is running or paused
        isPaused = self.sr.isPaused

        # can only change grids if not executing (one grid must be used for the whole run)
        self.gridWdg.setEnable(not isExecuting)

        # can only skip current star if executing (nothing to skip, otherwise)
        self.skipCurrStarWdg.setEnable(isExecuting)

        # can only edit skip and retry fields if paused or not running
        # (to avoid collisions with auto-entered data)
        canEdit = isPaused or not isExecuting
        self.starsToSkipWdg.setEnable(canEdit)
        self.starsToRetryWdg.setEnable(canEdit)

    def getHeaderStrList(self, currDateStr):
        """Return TPOINT data file header as a list of strings
        """
        instPos = self.tccModel.instPos[0]
        if self.sr.debug and instPos is None:
            instPos = "ecam_0deg"
        if instPos is None:
            raise ScriptError("Instrument position unknown")
        tpointRotCode = InstPosRotDict.get(instPos.lower(), "")
        optionList = ["ALTAZ"]
        if tpointRotCode:
            optionList.append(tpointRotCode)

        meanLatDMS = RO.StringUtil.dmsStrFromDeg(MeanLat).split(":")
        meanLatDMSStr = " ".join(meanLatDMS)
        if len(meanLatDMS) != 3:
            raise ScriptError("Bug: MeanLat=%r split into %r, not 3 fields" % (MeanLat, meanLatDMS))

        optionStr = "\n".join(": %s" % val for val in optionList)

        headerStrList = (
            "! Caption record:",
            "SDSS APO 2.5m Pointing Data " + currDateStr,
            "! Option record: ALTAZ followed by rotator code, if applicable",
            optionStr,
            "! Run parameters: telescope latitude deg min sec",
            meanLatDMSStr,
            "! Pointing data (TPOINT format #4):",
            "!",
            "! All angles are in degrees",
            "! Azimuth uses the convention: N=0, E=90 (unlike the TCC, which uses S=0, E=90)",
            "!",
            "!  Desired Phys            Actual Mount          Rot Phys",
            "! Az          Alt         Az          Alt",
        )
        return headerStrList

<<<<<<< HEAD
    def formatBinFactorArg(self, isFinal):
        """Return bin factor argument for expose/findstar command
        
        Inputs:
        - isFinal: if True then return parameters for final exposure
        """
        binFactor = self.getBinFactor(isFinal=isFinal)
        if binFactor == None:
            return ""
        return "bin=%d" % (binFactor,)
    
=======
>>>>>>> 9385ec51
    def formatExposeArgs(self, doWindow=True, isFinal=False):
        """Format arguments for exposure command.
        
        Inputs:
        - doWindow: if true, window the exposure (if permitted)
        - isFinal: if True then return parameters for final exposure
        """
        argList = [
            "time=%s" % (self.expTime,),
        ]
        argList = [arg for arg in argList if arg]
        return " ".join(argList)

    def getEntryNum(self, wdg):
        """Return the numeric value of a widget, or raise ScriptError if blank.
        """
        numVal = wdg.getNumOrNone()
        if numVal != None:
            return numVal
        raise self.sr.ScriptError(wdg.label + " not specified")
    
    def getExposeCmdDict(self, doWindow=True, isFinal=False):
        """Get basic command arument dict for an expose command
        
        This includes actor, cmdStr, abortCmdStr

        Inputs:
        - doWindow: if true, window the exposure (if permitted)
        - isFinal: if True then return parameters for final exposure
        """
        return dict(
            actor = self.guideActor,
            cmdStr = "ecamOn oneExposure" + self.formatExposeArgs(doWindow, isFinal=isFinal),
            abortCmdStr = "abort",
        )

    def initAll(self):
        """Initialize variables, table and graph.
        """
        # initialize shared variables
        self.windowIsInclusive = True # for guider and slitviewers
        self.doWindow = True # to work around a guider bug where the image may not be full frame
            # unless a window is explicitly specified
        self.windowOrigin = 0
        self.doTakeFinalImage = False
        self.focDir = None
        self.currBoreXYDeg = None
        self.begBoreXYDeg = None
        self.arcsecPerPixel = None
        self.cmdMode = None
        self.expTime = None
        self.absStarPos = None
        self.guideProbeCtrXY = None
        self.window = None # LL pixel is 0, UL pixel is included
        self.currStarNum = 0
        self.numStarsWritten = 0 # number of star data items written to output
        for wdg in (self.missingStarsWdg, self.starsToSkipWdg, self.starsToRetryWdg, self.dataIDWdg):
            wdg.set("")

        # data from tcc tinst:IP_NA2.DAT; value measured 2011-07-21
        # this is a hack; get from tccModel once we support multiple instruments
        self.gprobeScale = [26629.4, 25808.4]
        self.arcsecPerPixel = 3600.0 * 2 / (abs(self.gprobeScale[0]) + abs(self.gprobeScale[1]))
    
    def recordExpParams(self):
        """Record user-set parameters relating to exposures
        
        Set the following instance variables:
        - expTime
<<<<<<< HEAD
        - binFactor
=======
        - centroidRadPix
>>>>>>> 9385ec51
        """
        self.expTime = self.getEntryNum(self.expTimeWdg)
        self.guideProbeCtrBinned = [self.guideProbeCtrXY[i] / self.binFactor for i in range(2)]

    def run(self, sr):
        """Take a set of pointing data
        """
        self.initAll()

        if self.azAltList is None:
            raise ScriptError("No az/alt grid selected")
        
        ptDataDir = os.path.join(RO.OS.getDocsDir(), "ptdata")
        if not os.path.exists(ptDataDir):
            sr.showMsg("Creating directory %r" % (ptDataDir,))
            os.mkdir(ptDataDir)
        if not os.path.isdir(ptDataDir):
            raise ScriptError("Could not create directory %r" % (ptDataDir,))

        # set self.guideProbeCtrXY to center of pointing error probe
        # (the name is a holdover from BaseFocusScript; the field is the location to centroid stars)
        if sr.debug:
            self.guideProbeCtrXY = [512, 512]
            self.ptErrProbe = 1
        else:
            yield sr.waitCmd("tcc", "show inst/full") # make sure we have current guide probe info
            ptErrProbe = self.tccModel.ptErrProbe[0]
            if ptErrProbe in (0, None):
                raise ScriptError("Invalid pointing error probe %s; must be >= 1" % (ptErrProbe,))
            guideProbe = self.tccModel.gProbeDict.get(ptErrProbe)
            if guideProbe is None:
                raise ScriptError("No data for pointing error probe %s" % (ptErrProbe,))
            if not guideProbe.exists:
                raise ScriptError("Pointing error probe %s is disabled" % (ptErrProbe,))
            self.guideProbeCtrXY = guideProbe.ctrXY[:]
            self.ptErrProbe = ptErrProbe

        # open log file and write header
        currDateStr = isoDateTimeFromPySec(pySec=None, nDig=1)
        ptDataName = "ptdata_%s.dat" % (currDateStr,)
        ptDataPath = os.path.join(ptDataDir, ptDataName)
        self.dataPathWdg.set(ptDataPath)
        self.dataPathWdg.xview("end") # the interesting part is the end
        with open(ptDataPath, "w") as ptDataFile:
            headerStrList = self.getHeaderStrList(currDateStr)
            for headerStr in headerStrList:
                ptDataFile.write(headerStr)
                ptDataFile.write("\n")
            ptDataFile.flush()

            for starNum in self.starNumIter():
                if starNum is None:
                    # pausing
                    yield
                else:
                    yield self.waitMeasureOneStar(starNum=starNum, ptDataFile=ptDataFile)

    def setGrid(self, wdg=None):
        """Set a particular grid based on the selected name in self.gridWdg

        Inputs:
        - wdg: ignored (allows use as a widget callback)
        """
        if self.sr.isExecuting:
            raise RuntimeError("Cannot change grid while running")

        gridName = self.gridWdg.getString()
        if not gridName:
            return
        gridPath = self._gridDict[gridName]
        azList = []
        altList = []
        with open(gridPath, "rU") as gridFile:
            for i, line in enumerate(gridFile):
                line = line.strip()
                if not line or line[0] in ("#", "!"):
                    continue
                try:
                    az, alt = [float(val) for val in line.split()]
                    azList.append(az)
                    altList.append(alt)
                except Exception:
                    self.sr.showMsg("Cannot parse line %s as az alt: %r\n" % (i+1, line),
                        severity = RO.Constants.sevWarning, isTemp=True)
        numPoints = len(azList)
        if len(azList) != len(altList):
            raise RuntimeError("Bug: az and alt list have different length")
        self.azAltList = numpy.zeros([numPoints], dtype=self.azAltGraph.DType)
        self.azAltList["az"] = azList
        self.azAltList["alt"] = altList
        self.numStarsWdg.set(" %s stars" % (numPoints,))
        self.azAltGraph.plotAzAltPoints(self.azAltList)
        for wdg in (self.missingStarsWdg, self.starsToSkipWdg, self.starsToRetryWdg):
            wdg.set("")
            wdg.setMaxVal(numPoints)

    def starNumIter(self):
        """Return number of next star to measure (starNum = grid index + 1)

        If there are any stars in starsToRetryWdg that are not in starsToSkipWdg
        then return the smallest of those, else return next star in grid
        """
        indIter = iter(range(len(self.azAltList)))
        while True:
            try:
                retryStarSet = self.starsToRetryWdg.intSet - self.starsToSkipWdg.intSet
                if retryStarSet:
                    retryStarList = sorted(retryStarSet)
                    nextStarNum = retryStarList.pop(0)
                    self.starsToRetryWdg.removeInt(nextStarNum)
                    yield nextStarNum
                else:
                    nextStarNum = next(indIter) + 1
                    if nextStarNum in self.starsToSkipWdg.intSet:
                        self.sr.showMsg("Skipping star %d" % (nextStarNum,))
                        self.missingStarsWdg.addInt(nextStarNum)
                        continue
                    yield nextStarNum
            except StopIteration:
                hasMissingStars = bool(self.missingStarsWdg.intSet - self.starsToSkipWdg.intSet)
                if not self.attendedModeWdg.getBool() and hasMissingStars:
                    yield self.sr.waitPause("Some stars missing; paused to allow retry",
                        severity=RO.Constants.sevWarning)
                else:
                    raise

<<<<<<< HEAD
    def updBinFactor(self, *args, **kargs):
        """Called when the user changes the bin factor"""
        newBinFactor = self.binFactorWdg.getNum()
        if newBinFactor <= 0:
            return
        oldBinFactor = self.dispBinFactor
        if oldBinFactor == newBinFactor:
            return

        self.dispBinFactor = newBinFactor

=======
>>>>>>> 9385ec51
    def waitComputePtErr(self, starMeas):
        measPosUnbinned = [starMeas.xyPos[i] * self.binFactor for i in range(2)]
        yield self.sr.waitCmd(
            actor = "tcc",
            cmdStr = "ptcorr %0.6f, %0.6f %s=%s %0.2f, %0.2f GImage=%s" % (
                self.ptRefStar.pos[0], self.ptRefStar.pos[1],
                self.ptRefStar.coordSysName,
                self.ptRefStar.coordSysDate,
                measPosUnbinned[0], measPosUnbinned[1],
                self.ptErrProbe
            ),
            keyVars = (self.tccModel.ptCorr, self.tccModel.ptData),
        )
        cmdVar = self.sr.value
        ptCorrValueList = cmdVar.getLastKeyVarData(self.tccModel.ptCorr)
        if not ptCorrValueList:
            if self.sr.debug:
                # pt err az, alt, pt pos az, alt
                ptCorrValueList = (0.001, -0.002, 0.011, 0.012)
            else:
                raise ScriptError("ptCorr keyword not seen")
        ptDataValueList = cmdVar.getLastKeyVarData(self.tccModel.ptData)
        if not ptDataValueList:
            if self.sr.debug:
                # des phys az, alt, real mount az, alt
                ptDataValueList = (20, 80, 20.001, 79.002, 45.0)
            else:
                raise ScriptError("ptData keyword not seen")

        self.sr.value = PtErr(
            ptErr = ptCorrValueList[0:2],
            desPhysPos = ptDataValueList[0:2],
            mountPos = ptDataValueList[2:4],
            rotPhys = ptDataValueList[4],
        )

    def waitFindStar(self, firstOnly=False):
        """Take a full-frame exposure and find the best star that can be centroided.

        Sets self.sr.value to StarMeas.
        Displays a warning if no star found.
        """
        if self.maxFindAmpl == None:
            raise RuntimeError("Find disabled; maxFindAmpl=None")

        self.sr.showMsg("Exposing %s sec to find best star" % (self.expTime,))
        findStarCmdStr = "findstar " + self.formatExposeArgs(doWindow=False)
        
        self.doTakeFinalImage = True
        yield self.sr.waitCmd(
           actor = self.guideActor,
           cmdStr = findStarCmdStr,
           keyVars = (self.guideModel.file, self.guideModel.ecam_star),
           checkFail = False,
        )
        cmdVar = self.sr.value

        if self.sr.debug:
            starDataList = fakeStarData("f", (50.0, 75.0))
        else:
            starDataList = cmdVar.getKeyVarData(self.guideModel.ecam_star)
        if not starDataList:
            self.sr.value = StarMeas()
            self.sr.showMsg("No stars found", severity=RO.Constants.sevWarning)
            return

        self.sr.value = StarMeas.fromStarKey(starDataList[0])

    def waitMeasureOneStar(self, starNum, ptDataFile):
        """Slew to one star, measure it numExp times and log the pointing error

        Inputs:
        - starNum: star number (grid index + 1)
        - ptDataFile: pointing data file, for logging the pointing error at this star

        If the star fails then add it to the missing list and (if attendedModeWdg)
        also add it to the retry list.

        Warning: ignores starsToSkipWdg
        Raise an exception if the specified star does not exist
        """
        if starNum in self.starsToSkipWdg.intSet:
            return
        i = starNum - 1
        rec = self.azAltList[i]
        self.currStarNum = starNum
        sr = self.sr

        try:
            self.numStarsWdg.set(" %s of %s stars" % (i + 1, len(self.azAltList)))
            az = rec["az"]
            alt = rec["alt"]
            self.azAltList["state"][i] = self.azAltGraph.Measuring
            self.azAltGraph.plotAzAltPoints(self.azAltList)

            minMag = self.getEntryNum(self.minMagWdg)
            maxMag = self.getEntryNum(self.maxMagWdg)
            rotType = self.rotTypeWdg.getString()

            # tell the world, but don't wait for this command to finish
            sr.startCmd(
                actor = "tcc",
                cmdStr = 'broadcast/type=info "Pointing Data script slewing to star %s of %s"' % \
                    (i + 1, len(self.azAltList)),
                checkFail = False,
            )

            # slew to the pointing reference star
            # use checkFail=False for all commands so the script can continue with the next star
            yield sr.waitCmd(
                actor = "tcc",
                cmdStr = "track %0.7f, %0.7f obs/pterr/rottype=%s/rotang=0/magRange=(%s, %s)" % \
                    (az, alt, rotType, minMag, maxMag),
                keyVars = (self.tccModel.ptRefStar,),
                checkFail = False,
            )
            cmdVar = sr.value
            if cmdVar is None or cmdVar.didFail:
                raise ScriptError("Slew to pointing reference star failed")
            ptRefStarValues = cmdVar.getLastKeyVarData(self.tccModel.ptRefStar)
            if not ptRefStarValues:
                if not sr.debug:
                    raise ScriptError("No pointing reference star found")
                else:
                    if self.currStarNum % 2 == 0:
                        raise ScriptError("In debug mode every other star is failed")
                    ptRefStarValues = (20, 80, 0, 0, 0, 0, "ICRS", 2000, 7)
            self.ptRefStar = PtRefStar(ptRefStarValues)

            # wait for the settling time
            settleTime = self.settleTimeWdg.getNumOrNone()
            if settleTime:
                if settleTime > 0.05:
                    sr.showMsg("Waiting %0.1f sec for settling" % (settleTime,))
                yield sr.waitSec(settleTime)
            numExp = self.numExpWdg.getNum()
            for expInd in range(numExp):
                sr.startCmd(
                    actor = "tcc",
                    cmdStr = 'broadcast/type=info "Pointing Data script exposure %s of %s for star %s of %s"' % \
                        (expInd + 1, numExp, i + 1, len(self.azAltList)),
                    checkFail = False,
                )

                self.recordExpParams()
                yield self.waitFindStar(firstOnly=True)
                starMeas = sr.value
                if not starMeas.xyPos:
                    raise ScriptError()

                yield self.waitComputePtErr(starMeas)
                ptErr = sr.value
                if not ptErr:
                    raise ScriptError()

                # correct relative error (using current calib and guide offsets)
                yield sr.waitCmd(
                    actor = "tcc",
                    cmdStr = "offset/computed calib %s, %s" % (-ptErr.ptErr[0], -ptErr.ptErr[1]),
                    checkFail = False,
                )
                cmdVar = sr.value
                if cmdVar is None or cmdVar.didFail:
                    raise ScriptError("Offset command failed")
        except ScriptError as e:
            sr.startCmd(
                actor = "tcc",
                cmdStr = 'broadcast/type=warning "Pointing Data script failed to measure star %s of %s"' % \
                    (i + 1, len(self.azAltList)),
                checkFail = False,
            )
            self.sr.showMsg(str(e), severity=RO.Constants.sevWarning)
            self.missingStarsWdg.addInt(starNum)
            self.azAltList["state"][i] = self.azAltGraph.Failed
            self.azAltGraph.plotAzAltPoints(self.azAltList)
            if self.attendedModeWdg.getBool():
                self.starsToRetryWdg.addInt(starNum)
                yield self.sr.waitPause("Star %s failed; paused so you can retry" % (starNum,),
                    severity = RO.Constants.sevWarning)
            return

        # log pointing error
        # do this after the last measurement of the star, so we have only one entry per star
        # and record the value with the star most accurately centered (we hope)
        currStarName = self.sr.getKeyVar(self.tccModel.objName, defVal="?")
        dataIDStr = "entry %d star %d %s" % (self.numStarsWritten + 1, self.currStarNum, currStarName)
        dataStr = "%s  ! %s\n" % (ptErr.getPtDataStr(), dataIDStr)
        ptDataFile.write(dataStr)
        ptDataFile.flush()
        self.numStarsWritten += 1
        self.dataIDWdg.set(dataIDStr)
        self.missingStarsWdg.removeInt(starNum)
        self.starsToRetryWdg.removeInt(starNum)
        self.azAltList["state"][i] = self.azAltGraph.Measured
        self.azAltGraph.plotAzAltPoints(self.azAltList)


class AzAltGraph(Tkinter.Frame):
    """Display points in an Az/Alt grid

    az 0 deg is down, 90 deg is right
    alt 90 deg is in the center
    """
    DType = [("az", float), ("alt", float), ("state", int)]
    Unmeasured = 0
    Measuring = 1
    Measured = 2
    Failed = -1
    AllStates = (Unmeasured, Measuring, Measured, Failed)

    def __init__(self, master):
        Tkinter.Frame.__init__(self, master)
        plotFig = matplotlib.figure.Figure(figsize=(5, 5), frameon=False)
        self.figCanvas = FigureCanvasTkAgg(plotFig, self)
        self.figCanvas.get_tk_widget().grid(row=0, column=0, sticky="news")
        self.grid_rowconfigure(0, weight=1)
        self.grid_columnconfigure(0, weight=1)
        self.axis = plotFig.add_subplot(1, 1, 1, polar=True, autoscale_on=False)
        self._setLimits()

    def _setLimits(self):
        """Update plot limits; must be done for every call to plotAzAltPoints
        """
        self.axis.set_xticklabels(['-90', '-135', 'N 180', '135', 'E 90', '45', '0', '-45'])
        self.axis.set_ylim(0, 90)
        self.axis.set_yticks((0, 15, 30, 45, 60, 75, 90))
        self.axis.set_yticklabels([]) # ['75', '60', '45', '15', '0'])

    def plotAzAltPoints(self, azAltPoints):
        """Plot az/alt points

        Inputs:
        - azAltPoints: data in the form of a numpy array with named columns for az, alt and state,
            where state is one of Unmeasured, Measuring, Measured or Failed
            (use self.DType to construct the array)
        """
        self.axis.clear()

        markerDict = {
            self.Unmeasured: dict(marker="o", markeredgecolor="black", fillstyle="none", markersize=3),
            self.Measuring: dict(marker="*", markeredgecolor="blue", markerfacecolor="blue", markersize=9),
            self.Measured: dict(marker="*", markeredgecolor="green", markerfacecolor="green", markersize=7),
            self.Failed: dict(marker="x", markeredgecolor="red", markersize=7),
        }

        # convert az, alt to r, theta, where r is 0 in the middle and theta is 0 right, 90 up
        for state in self.AllStates:
            markerArgs = markerDict[state]
            az = numpy.compress(azAltPoints["state"] == state, azAltPoints["az"])
            alt = numpy.compress(azAltPoints["state"] == state, azAltPoints["alt"])

            r = numpy.subtract(90, alt)
            theta = numpy.deg2rad(numpy.subtract(270, az))
            self.axis.plot(theta, r, linestyle="", **markerArgs)


        # plot connecting lines
        az = azAltPoints["az"]
        alt = azAltPoints["alt"]

        r = numpy.subtract(90, alt)
        theta = numpy.deg2rad(numpy.subtract(270, az))
        self.axis.plot(theta, r, linestyle="-", linewidth=0.4, color="gray")

        self._setLimits()
        self.figCanvas.draw()


def getGridDirs():
    """Return grid directories

    Return order is:
    - built-in
    - local TUIAdditions/Scripts
    - shared TUIAdditions/Scripts
    """
    # look for TUIAddition script dirs
    addPathList = TUI.TUIPaths.getAddPaths()
    addScriptDirs = [os.path.join(path, "Grids") for path in addPathList]
    addScriptDirs = [path for path in addScriptDirs if os.path.isdir(path)]

    # prepend the standard script dir and remove duplicates
    stdScriptDir = TUI.TUIPaths.getResourceDir("Grids")
    scriptDirs = [stdScriptDir] + addScriptDirs
    scriptDirs = RO.OS.removeDupPaths(scriptDirs)
    return scriptDirs


class StarMeas(object):
    def __init__(self,
        xyPos = None,
        sky = None,
        ampl = None,
        fwhm = None,
    ):
        self.xyPos = xyPos
        self.sky = sky
        self.ampl = ampl
        self.fwhm = fwhm
    
    @classmethod
    def fromStarKey(cls, starKeyData):
        """Create an instance from star keyword data.
        """
        return cls(
            # fwhm = starKeyData[8],
            # sky = starKeyData[13],
            # ampl = starKeyData[14],
            # xyPos = starKeyData[2:4],
            xyPos = starKeyData[1:3],
            fwhm = starKeyData[3],
            sky = starKeyData[4],
            ampl = starKeyData[5],
        )

class PtErr(object):
    """Pointing error data
    """
    def __init__(self, ptErr, desPhysPos, mountPos, rotPhys):
        """Construct a PtErr object

        Inputs:
        - ptErr: az, alt pointing error relative to current calibration and guide offsets (deg)
        - desPhysPos: az, alt desired physical position (deg)
        - mountPos: az, alt current mount position (deg)
        - rotPhys: rotator physical position (deg)
        """
        self.ptErr = ptErr
        self.desPhysPos = desPhysPos
        self.mountPos = mountPos
        self.rotPhys = rotPhys

    def getPtDataStr(self):
        """Return pointing model data in a form suitable for TPOINT

        Format is the following values, space-separated, all in deg:
        - az desired physical position, using the modern TPOINT convention (N=90, E=0)
        - alt desired physical position
        - az mount position, using the modern TPOINT convention (N=90, E=0)
        - alt mount position
        - rot physical angle
        """
        return "%11.6f %11.6f %11.6f %11.6f %10.5f" % (
            180 - self.desPhysPos[0],
            self.desPhysPos[1],
            180 - self.mountPos[0],
            self.mountPos[1],
            self.rotPhys,
        )

class PtRefStar(object):
    """Information about a pointing reference star
    """
    def __init__(self, valueList):
        """Construct a PtRefStar from a ptRefStar keyword value list
        """
        if valueList[0] == None:
            raise RuntimeError("Invalid data")
        self.pos = valueList[0:2]
        self.parallax = valueList[2]
        self.pm = valueList[3:5]
        self.radVel = valueList[5]
        self.coordSysName = valueList[6]
        self.coordSysDate = valueList[7]
        self.mag = valueList[8]

def fakeStarData(
    typeChar = "f",
    xyPos = (10.0, 10.0),
    sky = 200,
    ampl = 1500,
    fwhm = 2.5,
    expid = 1234
):
    """Make a list containing one star data list for debug mode"""
    return [[1, xyPos[0], xyPos[1], fwhm, sky, ampl]]<|MERGE_RESOLUTION|>--- conflicted
+++ resolved
@@ -285,41 +285,11 @@
 
         self.binFactorWdg = RO.Wdg.Label(
             master = ctrlFrame,
-<<<<<<< HEAD
-            label = "Bin Factor",
-            minValue = 1,
-            maxValue = 1024,
-            defValue = self.defBinFactor or 1,
-            defMenu = "Default",
-            width = EntryWidth,
-            callFunc = self.updBinFactor,
+            text = self.binFactor,
             helpText = "Bin factor (for rows and columns): always 2 for SDSS",
             helpURL = self.helpURL,
         )
-        if self.defBinFactor != None:
-            ctrlGr.gridWdg(self.binFactorWdg.label, self.binFactorWdg)
-            self.binFactorWdg.setEnable(False)
-
-        self.centroidRadWdg = RO.Wdg.IntEntry(
-            master = ctrlFrame,
-            label = "Centroid Radius",
-            minValue = 5,
-            maxValue = 1024,
-            defValue = self.defRadius,
-            defMenu = "Default",
-            width = EntryWidth,
-            helpText = "Irrelevant: will be removed.",
-            helpURL = self.helpURL,
-        )
-        ctrlGr.gridWdg(self.centroidRadWdg.label, self.centroidRadWdg, "arcsec")
-        self.centroidRadWdg.setEnable(False)
-=======
-            text = self.binFactor,
-            helpText = "Bin factor (for rows and columns)",
-            helpURL = self.helpURL,
-        )
         ctrlGr.gridWdg("Bin Factor", self.binFactorWdg)
->>>>>>> 9385ec51
 
         # grid full-width widgets below the other controls
         # (trying to do this before starting the 2nd colum results in widgets that are too narrow)
@@ -489,20 +459,6 @@
         )
         return headerStrList
 
-<<<<<<< HEAD
-    def formatBinFactorArg(self, isFinal):
-        """Return bin factor argument for expose/findstar command
-        
-        Inputs:
-        - isFinal: if True then return parameters for final exposure
-        """
-        binFactor = self.getBinFactor(isFinal=isFinal)
-        if binFactor == None:
-            return ""
-        return "bin=%d" % (binFactor,)
-    
-=======
->>>>>>> 9385ec51
     def formatExposeArgs(self, doWindow=True, isFinal=False):
         """Format arguments for exposure command.
         
@@ -572,11 +528,7 @@
         
         Set the following instance variables:
         - expTime
-<<<<<<< HEAD
         - binFactor
-=======
-        - centroidRadPix
->>>>>>> 9385ec51
         """
         self.expTime = self.getEntryNum(self.expTimeWdg)
         self.guideProbeCtrBinned = [self.guideProbeCtrXY[i] / self.binFactor for i in range(2)]
@@ -703,20 +655,6 @@
                 else:
                     raise
 
-<<<<<<< HEAD
-    def updBinFactor(self, *args, **kargs):
-        """Called when the user changes the bin factor"""
-        newBinFactor = self.binFactorWdg.getNum()
-        if newBinFactor <= 0:
-            return
-        oldBinFactor = self.dispBinFactor
-        if oldBinFactor == newBinFactor:
-            return
-
-        self.dispBinFactor = newBinFactor
-
-=======
->>>>>>> 9385ec51
     def waitComputePtErr(self, starMeas):
         measPosUnbinned = [starMeas.xyPos[i] * self.binFactor for i in range(2)]
         yield self.sr.waitCmd(
