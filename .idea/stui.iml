<?xml version="1.0" encoding="UTF-8"?>
<module type="PYTHON_MODULE" version="4">
  <component name="NewModuleRootManager">
    <content url="file://$MODULE_DIR$" />
    <orderEntry type="jdk" jdkName="Python 2.7 (tui27)" jdkType="Python SDK" />
    <orderEntry type="sourceFolder" forTests="false" />
    <orderEntry type="library" name="R User Library" level="project" />
    <orderEntry type="library" name="R Skeletons" level="application" />
    <orderEntry type="module" module-name="opscore" />
    <orderEntry type="module" module-name="plc" />
<<<<<<< HEAD
    <orderEntry type="module" module-name="RO" />
    <orderEntry type="module" module-name="RO" />
    <orderEntry type="module" module-name="RO" />
    <orderEntry type="module" module-name="RO" />
    <orderEntry type="module" module-name="plc" />
    <orderEntry type="module" module-name="RO" />
    <orderEntry type="module" module-name="RO" />
    <orderEntry type="module" module-name="RO" />
    <orderEntry type="module" module-name="RO" />
    <orderEntry type="module" module-name="plc" />
=======
>>>>>>> c100c0f9
  </component>
  <component name="PyDocumentationSettings">
    <option name="renderExternalDocumentation" value="true" />
  </component>
  <component name="TestRunnerService">
    <option name="projectConfiguration" value="pytest" />
    <option name="PROJECT_TEST_RUNNER" value="pytest" />
  </component>
</module><|MERGE_RESOLUTION|>--- conflicted
+++ resolved
@@ -8,19 +8,6 @@
     <orderEntry type="library" name="R Skeletons" level="application" />
     <orderEntry type="module" module-name="opscore" />
     <orderEntry type="module" module-name="plc" />
-<<<<<<< HEAD
-    <orderEntry type="module" module-name="RO" />
-    <orderEntry type="module" module-name="RO" />
-    <orderEntry type="module" module-name="RO" />
-    <orderEntry type="module" module-name="RO" />
-    <orderEntry type="module" module-name="plc" />
-    <orderEntry type="module" module-name="RO" />
-    <orderEntry type="module" module-name="RO" />
-    <orderEntry type="module" module-name="RO" />
-    <orderEntry type="module" module-name="RO" />
-    <orderEntry type="module" module-name="plc" />
-=======
->>>>>>> c100c0f9
   </component>
   <component name="PyDocumentationSettings">
     <option name="renderExternalDocumentation" value="true" />
